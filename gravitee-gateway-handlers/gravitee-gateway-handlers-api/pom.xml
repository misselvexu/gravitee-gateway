--- conflicted
+++ resolved
@@ -24,11 +24,7 @@
     <parent>
         <groupId>io.gravitee.gateway.handlers</groupId>
         <artifactId>gravitee-gateway-handlers</artifactId>
-<<<<<<< HEAD
         <version>1.21.0-SNAPSHOT</version>
-=======
-        <version>1.20.4</version>
->>>>>>> 40371ca3
     </parent>
 
     <artifactId>gravitee-gateway-handlers-api</artifactId>
