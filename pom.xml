--- conflicted
+++ resolved
@@ -29,11 +29,7 @@
 
     <groupId>io.gravitee.gateway</groupId>
     <artifactId>gravitee-gateway</artifactId>
-<<<<<<< HEAD
     <version>1.30.0-SNAPSHOT</version>
-=======
-    <version>1.29.5</version>
->>>>>>> 9f99ae7f
     <packaging>pom</packaging>
     <name>Gravitee.io APIM - Gateway</name>
 
