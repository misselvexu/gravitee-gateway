--- conflicted
+++ resolved
@@ -24,20 +24,12 @@
     <parent>
         <groupId>io.gravitee</groupId>
         <artifactId>gravitee-parent</artifactId>
-<<<<<<< HEAD
-=======
-        <!-- <version>19</version> -->
->>>>>>> e98036dd
         <version>19.2.1</version>
     </parent>
 
     <groupId>io.gravitee.gateway</groupId>
     <artifactId>gravitee-gateway</artifactId>
-<<<<<<< HEAD
     <version>3.5.9-SNAPSHOT</version>
-=======
-    <version>3.0.16</version>
->>>>>>> e98036dd
     <packaging>pom</packaging>
     <name>Gravitee.io APIM - Gateway</name>
 
@@ -255,8 +247,7 @@
         <gravitee-definition.version>1.25.0</gravitee-definition.version>
         <gravitee-common.version>1.19.1</gravitee-common.version>
         <gravitee-expression-language.version>1.4.2</gravitee-expression-language.version>
-<<<<<<< HEAD
-        <gravitee-repository.version>3.5.1</gravitee-repository.version>
+        <gravitee-repository.version>3.5.2-SNAPSHOT</gravitee-repository.version>
         <gravitee-plugin-resource.version>1.16.0</gravitee-plugin-resource.version>
         <gravitee-plugin-core.version>1.16.0</gravitee-plugin-core.version>
         <gravitee-plugin-policy.version>1.16.0</gravitee-plugin-policy.version>
@@ -266,18 +257,6 @@
         <gravitee-policy-api.version>1.10.0</gravitee-policy-api.version>
         <gravitee-alert-api.version>1.6.0</gravitee-alert-api.version>
         <gravitee-reporter-api.version>1.18.0</gravitee-reporter-api.version>
-=======
-        <gravitee-repository.version>3.0.9</gravitee-repository.version>
-        <gravitee-plugin-resource.version>1.10.0</gravitee-plugin-resource.version>
-        <gravitee-plugin-core.version>1.10.0</gravitee-plugin-core.version>
-        <gravitee-plugin-policy.version>1.10.0</gravitee-plugin-policy.version>
-        <gravitee-plugin-alert.version>1.10.0</gravitee-plugin-alert.version>
-        <gravitee-plugin-service-discovery.version>1.10.0</gravitee-plugin-service-discovery.version>
-        <gravitee-gateway-api.version>1.20.1</gravitee-gateway-api.version>
-        <gravitee-policy-api.version>1.7.0</gravitee-policy-api.version>
-        <gravitee-alert-api.version>1.5.0</gravitee-alert-api.version>
-        <gravitee-reporter-api.version>1.17.1</gravitee-reporter-api.version>
->>>>>>> e98036dd
         <gravitee-service-discovery-api.version>1.1.1</gravitee-service-discovery-api.version>
         <gravitee-resource-oauth2-provider-api.version>1.3.0</gravitee-resource-oauth2-provider-api.version>
         <httpclient.version>4.5.12</httpclient.version>
