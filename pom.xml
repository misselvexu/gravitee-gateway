<?xml version="1.0" encoding="UTF-8"?>
<!--

    Copyright (C) 2015 The Gravitee team (http://gravitee.io)

    Licensed under the Apache License, Version 2.0 (the "License");
    you may not use this file except in compliance with the License.
    You may obtain a copy of the License at

            http://www.apache.org/licenses/LICENSE-2.0

    Unless required by applicable law or agreed to in writing, software
    distributed under the License is distributed on an "AS IS" BASIS,
    WITHOUT WARRANTIES OR CONDITIONS OF ANY KIND, either express or implied.
    See the License for the specific language governing permissions and
    limitations under the License.

-->
<project xmlns="http://maven.apache.org/POM/4.0.0"
         xmlns:xsi="http://www.w3.org/2001/XMLSchema-instance"
         xsi:schemaLocation="http://maven.apache.org/POM/4.0.0 http://maven.apache.org/xsd/maven-4.0.0.xsd">
    <modelVersion>4.0.0</modelVersion>

    <parent>
        <groupId>io.gravitee</groupId>
        <artifactId>gravitee-parent</artifactId>
<<<<<<< HEAD
        <version>19.2.4</version>
=======
        <version>19.2.2</version>
>>>>>>> 3b27323d
    </parent>

    <groupId>io.gravitee.gateway</groupId>
    <artifactId>gravitee-gateway</artifactId>
<<<<<<< HEAD
    <version>3.8.2-SNAPSHOT</version>
=======
    <version>3.7.3</version>
>>>>>>> 3b27323d
    <packaging>pom</packaging>
    <name>Gravitee.io APIM - Gateway</name>

    <modules>
        <module>gravitee-gateway-env</module>
        <module>gravitee-gateway-buffer</module>
        <module>gravitee-gateway-reactor</module>
        <module>gravitee-gateway-reporting</module>
        <module>gravitee-gateway-repository</module>
        <module>gravitee-gateway-policy</module>
        <module>gravitee-gateway-resource</module>
        <module>gravitee-gateway-core</module>
        <module>gravitee-gateway-dictionary</module>
        <module>gravitee-gateway-http</module>
        <module>gravitee-gateway-standalone</module>
        <module>gravitee-gateway-handlers</module>
        <module>gravitee-gateway-services</module>
        <module>gravitee-gateway-security</module>
    </modules>

    <dependencyManagement>
        <dependencies>
            <!-- Gravitee.io -->
            <dependency>
                <groupId>io.gravitee.node</groupId>
                <artifactId>gravitee-node-container</artifactId>
                <version>${gravitee-node.version}</version>
            </dependency>

            <dependency>
                <groupId>io.gravitee.node</groupId>
                <artifactId>gravitee-node-api</artifactId>
                <version>${gravitee-node.version}</version>
            </dependency>

            <dependency>
                <groupId>io.gravitee.node</groupId>
                <artifactId>gravitee-node-cluster</artifactId>
                <version>${gravitee-node.version}</version>
            </dependency>

            <dependency>
                <groupId>io.gravitee.node</groupId>
                <artifactId>gravitee-node-vertx</artifactId>
                <version>${gravitee-node.version}</version>
            </dependency>

            <dependency>
                <groupId>io.gravitee.repository</groupId>
                <artifactId>gravitee-repository</artifactId>
                <version>${gravitee-repository.version}</version>
            </dependency>

            <dependency>
                <groupId>io.gravitee.common</groupId>
                <artifactId>gravitee-common</artifactId>
                <version>${gravitee-common.version}</version>
            </dependency>

            <dependency>
                <groupId>io.gravitee.definition</groupId>
                <artifactId>gravitee-definition-jackson</artifactId>
                <version>${gravitee-definition.version}</version>
            </dependency>

            <dependency>
                <groupId>io.gravitee.definition</groupId>
                <artifactId>gravitee-definition-model</artifactId>
                <version>${gravitee-definition.version}</version>
            </dependency>

            <dependency>
                <groupId>io.gravitee.gateway</groupId>
                <artifactId>gravitee-gateway-api</artifactId>
                <version>${gravitee-gateway-api.version}</version>
            </dependency>

            <dependency>
                <groupId>io.gravitee.policy</groupId>
                <artifactId>gravitee-policy-api</artifactId>
                <version>${gravitee-policy-api.version}</version>
            </dependency>

            <dependency>
                <groupId>io.gravitee.reporter</groupId>
                <artifactId>gravitee-reporter-api</artifactId>
                <version>${gravitee-reporter-api.version}</version>
            </dependency>

            <dependency>
                <groupId>io.gravitee.plugin</groupId>
                <artifactId>gravitee-plugin-core</artifactId>
                <version>${gravitee-plugin-core.version}</version>
            </dependency>

            <dependency>
                <groupId>io.gravitee.plugin</groupId>
                <artifactId>gravitee-plugin-policy</artifactId>
                <version>${gravitee-plugin-policy.version}</version>
            </dependency>

            <dependency>
                <groupId>io.gravitee.plugin</groupId>
                <artifactId>gravitee-plugin-resource</artifactId>
                <version>${gravitee-plugin-resource.version}</version>
            </dependency>

            <dependency>
                <groupId>io.gravitee.plugin</groupId>
                <artifactId>gravitee-plugin-alert</artifactId>
                <version>${gravitee-plugin-alert.version}</version>
            </dependency>

            <dependency>
                <groupId>io.gravitee.plugin</groupId>
                <artifactId>gravitee-plugin-service-discovery</artifactId>
                <version>${gravitee-plugin-service-discovery.version}</version>
            </dependency>

            <dependency>
                <groupId>io.gravitee.alert</groupId>
                <artifactId>gravitee-alert-api</artifactId>
                <version>${gravitee-alert-api.version}</version>
            </dependency>

            <dependency>
                <groupId>io.gravitee.discovery</groupId>
                <artifactId>gravitee-service-discovery-api</artifactId>
                <version>${gravitee-service-discovery-api.version}</version>
            </dependency>

            <dependency>
                <groupId>io.gravitee.el</groupId>
                <artifactId>gravitee-expression-language</artifactId>
                <version>${gravitee-expression-language.version}</version>
            </dependency>

            <dependency>
                <groupId>io.gravitee.resource</groupId>
                <artifactId>gravitee-resource-oauth2-provider-api</artifactId>
                <version>${gravitee-resource-oauth2-provider-api.version}</version>
            </dependency>

            <dependency>
                <groupId>io.gravitee.resource</groupId>
                <artifactId>gravitee-resource-cache-provider-api</artifactId>
                <version>${gravitee-resource-cache-provider-api.version}</version>
            </dependency>

            <!-- The following dependencies are necessary to make sure the good version is resolved (else they can still be overridden by dependency management of transitive dependencies) -->
            <dependency>
                <groupId>org.yaml</groupId>
                <artifactId>snakeyaml</artifactId>
                <version>${snakeyaml.version}</version>
            </dependency>
            <dependency>
                <groupId>com.google.guava</groupId>
                <artifactId>guava</artifactId>
                <version>${guava.version}</version>
            </dependency>
            <dependency>
                <groupId>org.apache.httpcomponents</groupId>
                <artifactId>httpclient</artifactId>
                <version>${httpclient.version}</version>
            </dependency>

            <!-- Spring -->
            <dependency>
                <groupId>org.springframework.integration</groupId>
                <artifactId>spring-integration-xml</artifactId>
                <version>${spring-integration.version}</version>
            </dependency>

            <!-- Force upgrade of netty -->
            <dependency>
                <groupId>io.netty</groupId>
                <artifactId>netty-bom</artifactId>
                <version>${netty.version}</version>
                <type>pom</type>
                <scope>import</scope>
            </dependency>
        </dependencies>
    </dependencyManagement>

    <dependencies>
        <!-- Logging -->
        <dependency>
            <groupId>org.slf4j</groupId>
            <artifactId>slf4j-api</artifactId>
        </dependency>
        <dependency>
            <groupId>ch.qos.logback</groupId>
            <artifactId>logback-classic</artifactId>
        </dependency>
        <dependency>
            <groupId>ch.qos.logback</groupId>
            <artifactId>logback-core</artifactId>
        </dependency>

        <!-- Unit Tests -->
        <dependency>
            <groupId>junit</groupId>
            <artifactId>junit</artifactId>
            <scope>test</scope>
        </dependency>
        <dependency>
            <groupId>org.mockito</groupId>
            <artifactId>mockito-core</artifactId>
            <scope>test</scope>
        </dependency>
        <dependency>
            <groupId>org.powermock</groupId>
            <artifactId>powermock-module-junit4</artifactId>
            <version>2.0.0</version>
            <scope>test</scope>
        </dependency>
    </dependencies>

    <properties>
        <gravitee-node.version>1.12.0</gravitee-node.version>
        <gravitee-definition.version>1.26.0</gravitee-definition.version>
        <gravitee-common.version>1.19.1</gravitee-common.version>
        <gravitee-expression-language.version>1.4.2</gravitee-expression-language.version>
<<<<<<< HEAD
        <gravitee-repository.version>3.8.1</gravitee-repository.version>
=======
        <gravitee-repository.version>3.7.2</gravitee-repository.version>
>>>>>>> 3b27323d
        <gravitee-plugin-resource.version>1.16.0</gravitee-plugin-resource.version>
        <gravitee-plugin-core.version>1.16.0</gravitee-plugin-core.version>
        <gravitee-plugin-policy.version>1.16.0</gravitee-plugin-policy.version>
        <gravitee-plugin-alert.version>1.16.0</gravitee-plugin-alert.version>
        <gravitee-plugin-service-discovery.version>1.16.0</gravitee-plugin-service-discovery.version>
        <gravitee-gateway-api.version>1.25.0</gravitee-gateway-api.version>
        <gravitee-policy-api.version>1.10.0</gravitee-policy-api.version>
        <gravitee-alert-api.version>1.6.0</gravitee-alert-api.version>
        <gravitee-reporter-api.version>1.20.0</gravitee-reporter-api.version>
        <gravitee-service-discovery-api.version>1.1.1</gravitee-service-discovery-api.version>
        <gravitee-resource-oauth2-provider-api.version>1.3.0</gravitee-resource-oauth2-provider-api.version>
        <gravitee-resource-cache-provider-api.version>1.0.0</gravitee-resource-cache-provider-api.version>
        <httpclient.version>4.5.12</httpclient.version>
        <reflections.version>0.9.12</reflections.version>
        <snakeyaml.version>1.26</snakeyaml.version>
        <commons-io.version>2.5</commons-io.version>
        <commons-validator.version>1.4.1</commons-validator.version>
        <json-path.version>2.4.0</json-path.version>
        <wiremock.version>2.26.3</wiremock.version>
        <guava.version>29.0-jre</guava.version>
        <powermock.version>2.0.0</powermock.version>
        <nimbus-jwt.version>8.19</nimbus-jwt.version>
        <spring-integration.version>5.2.5.RELEASE</spring-integration.version>
        <protobuf-java.version>3.12.2</protobuf-java.version>
        <hazelcast.version>4.1.1</hazelcast.version>
        <jmh.version>1.26</jmh.version>
    </properties>

    <build>
        <pluginManagement>
            <plugins>
                <!-- allow snapshot only for vertx until the final release -->
                <plugin>
                    <groupId>org.apache.maven.plugins</groupId>
                    <artifactId>maven-enforcer-plugin</artifactId>
                    <version>1.4.1</version>
                    <configuration>
                        <rules>
                            <requireReleaseDeps>
                                <message>No Snapshots Allowed!</message>
                                <excludes>
                                    <exclude>io.vertx:*</exclude>
                                </excludes>
                            </requireReleaseDeps>
                            <requireReleaseVersion>
                                <message>No Snapshots Allowed!</message>
                            </requireReleaseVersion>
                        </rules>
                    </configuration>
                </plugin>
            </plugins>
        </pluginManagement>
    </build>
    <profiles>
        <profile>
            <id>allow-snapshots-for-swagger3</id>
            <activation><activeByDefault>true</activeByDefault></activation>
            <repositories>
                <repository>
                    <id>snapshots-repo</id>
                    <url>https://oss.sonatype.org/content/repositories/snapshots</url>
                    <releases><enabled>false</enabled></releases>
                    <snapshots><enabled>true</enabled></snapshots>
                </repository>
            </repositories>
        </profile>
    </profiles>
</project><|MERGE_RESOLUTION|>--- conflicted
+++ resolved
@@ -24,20 +24,12 @@
     <parent>
         <groupId>io.gravitee</groupId>
         <artifactId>gravitee-parent</artifactId>
-<<<<<<< HEAD
         <version>19.2.4</version>
-=======
-        <version>19.2.2</version>
->>>>>>> 3b27323d
     </parent>
 
     <groupId>io.gravitee.gateway</groupId>
     <artifactId>gravitee-gateway</artifactId>
-<<<<<<< HEAD
     <version>3.8.2-SNAPSHOT</version>
-=======
-    <version>3.7.3</version>
->>>>>>> 3b27323d
     <packaging>pom</packaging>
     <name>Gravitee.io APIM - Gateway</name>
 
@@ -261,11 +253,7 @@
         <gravitee-definition.version>1.26.0</gravitee-definition.version>
         <gravitee-common.version>1.19.1</gravitee-common.version>
         <gravitee-expression-language.version>1.4.2</gravitee-expression-language.version>
-<<<<<<< HEAD
-        <gravitee-repository.version>3.8.1</gravitee-repository.version>
-=======
-        <gravitee-repository.version>3.7.2</gravitee-repository.version>
->>>>>>> 3b27323d
+        <gravitee-repository.version>3.8.2-SNAPSHOT</gravitee-repository.version>
         <gravitee-plugin-resource.version>1.16.0</gravitee-plugin-resource.version>
         <gravitee-plugin-core.version>1.16.0</gravitee-plugin-core.version>
         <gravitee-plugin-policy.version>1.16.0</gravitee-plugin-policy.version>
