<?xml version="1.0" encoding="UTF-8"?>
<!--

    Copyright (C) 2015 The Gravitee team (http://gravitee.io)

    Licensed under the Apache License, Version 2.0 (the "License");
    you may not use this file except in compliance with the License.
    You may obtain a copy of the License at

            http://www.apache.org/licenses/LICENSE-2.0

    Unless required by applicable law or agreed to in writing, software
    distributed under the License is distributed on an "AS IS" BASIS,
    WITHOUT WARRANTIES OR CONDITIONS OF ANY KIND, either express or implied.
    See the License for the specific language governing permissions and
    limitations under the License.

-->
<project xmlns="http://maven.apache.org/POM/4.0.0"
         xmlns:xsi="http://www.w3.org/2001/XMLSchema-instance"
         xsi:schemaLocation="http://maven.apache.org/POM/4.0.0 http://maven.apache.org/xsd/maven-4.0.0.xsd">
    <modelVersion>4.0.0</modelVersion>

    <parent>
        <groupId>io.gravitee</groupId>
        <artifactId>gravitee-parent</artifactId>
        <version>13-SNAPSHOT</version>
    </parent>

    <groupId>io.gravitee.gateway</groupId>
    <artifactId>gravitee-gateway</artifactId>
<<<<<<< HEAD
    <version>1.19.0-SNAPSHOT</version>
=======
    <version>1.18.2-SNAPSHOT</version>
>>>>>>> 9c046e23
    <packaging>pom</packaging>
    <name>Gravitee.io APIM - Gateway</name>

    <modules>
        <module>gravitee-gateway-env</module>
        <module>gravitee-gateway-buffer</module>
        <module>gravitee-gateway-reactor</module>
        <module>gravitee-gateway-reporting</module>
        <module>gravitee-gateway-repository</module>
        <module>gravitee-gateway-policy</module>
        <module>gravitee-gateway-resource</module>
        <module>gravitee-gateway-el</module>
        <module>gravitee-gateway-core</module>
        <module>gravitee-gateway-http</module>
        <module>gravitee-gateway-standalone</module>
        <module>gravitee-gateway-handlers</module>
        <module>gravitee-gateway-services</module>
        <module>gravitee-gateway-security</module>
    </modules>

    <dependencyManagement>
        <dependencies>
            <!-- Gravitee.io -->
            <dependency>
                <groupId>io.gravitee.repository</groupId>
                <artifactId>gravitee-repository</artifactId>
                <version>${gravitee-repository.version}</version>
            </dependency>

            <dependency>
                <groupId>io.gravitee.common</groupId>
                <artifactId>gravitee-common</artifactId>
                <version>${gravitee-common.version}</version>
            </dependency>

            <dependency>
                <groupId>io.gravitee.el</groupId>
                <artifactId>gravitee-expression-language</artifactId>
                <version>${gravitee-expression-language.version}</version>
            </dependency>

            <dependency>
                <groupId>io.gravitee.definition</groupId>
                <artifactId>gravitee-definition-jackson</artifactId>
                <version>${gravitee-definition.version}</version>
            </dependency>

            <dependency>
                <groupId>io.gravitee.definition</groupId>
                <artifactId>gravitee-definition-model</artifactId>
                <version>${gravitee-definition.version}</version>
            </dependency>

            <dependency>
                <groupId>io.gravitee.gateway</groupId>
                <artifactId>gravitee-gateway-api</artifactId>
                <version>${gravitee-gateway-api.version}</version>
            </dependency>

            <dependency>
                <groupId>io.gravitee.policy</groupId>
                <artifactId>gravitee-policy-api</artifactId>
                <version>${gravitee-policy-api.version}</version>
            </dependency>

            <dependency>
                <groupId>io.gravitee.reporter</groupId>
                <artifactId>gravitee-reporter-api</artifactId>
                <version>${gravitee-reporter-api.version}</version>
            </dependency>

            <dependency>
                <groupId>io.gravitee.plugin</groupId>
                <artifactId>gravitee-plugin-core</artifactId>
                <version>${gravitee-plugin-core.version}</version>
            </dependency>

            <dependency>
                <groupId>io.gravitee.plugin</groupId>
                <artifactId>gravitee-plugin-policy</artifactId>
                <version>${gravitee-plugin-policy.version}</version>
            </dependency>

            <dependency>
                <groupId>io.gravitee.plugin</groupId>
                <artifactId>gravitee-plugin-resource</artifactId>
                <version>${gravitee-plugin-resource.version}</version>
            </dependency>

            <!-- Vert.x -->
            <dependency>
                <groupId>io.vertx</groupId>
                <artifactId>vertx-core</artifactId>
                <version>${vertx.version}</version>
            </dependency>

            <!-- Logging -->
            <dependency>
                <groupId>org.slf4j</groupId>
                <artifactId>slf4j-api</artifactId>
                <version>${slf4j.version}</version>
            </dependency>
            <dependency>
                <groupId>ch.qos.logback</groupId>
                <artifactId>logback-classic</artifactId>
                <version>${logback.version}</version>
            </dependency>
            <dependency>
                <groupId>ch.qos.logback</groupId>
                <artifactId>logback-core</artifactId>
                <version>${logback.version}</version>
            </dependency>
        </dependencies>
    </dependencyManagement>

    <dependencies>
        <!-- Unit Tests -->
        <dependency>
            <groupId>junit</groupId>
            <artifactId>junit</artifactId>
            <version>${junit.version}</version>
            <scope>test</scope>
        </dependency>
        <dependency>
            <groupId>org.mockito</groupId>
            <artifactId>mockito-all</artifactId>
            <version>${mockito.version}</version>
            <scope>test</scope>
        </dependency>
    </dependencies>

    <properties>
        <gravitee-definition.version>1.12.0</gravitee-definition.version>
        <gravitee-common.version>1.12.0</gravitee-common.version>
        <gravitee-expression-language.version>1.0.0</gravitee-expression-language.version>
        <gravitee-repository.version>1.18.1-SNAPSHOT</gravitee-repository.version>
        <gravitee-plugin-core.version>1.4.0</gravitee-plugin-core.version>
        <gravitee-plugin-policy.version>1.4.0</gravitee-plugin-policy.version>
        <gravitee-plugin-resource.version>1.4.0</gravitee-plugin-resource.version>
        <gravitee-policy-api.version>1.2.0</gravitee-policy-api.version>
        <gravitee-gateway-api.version>1.11.0</gravitee-gateway-api.version>
        <gravitee-reporter-api.version>1.11.0</gravitee-reporter-api.version>
        <jetty.version>9.3.3.v20150827</jetty.version>
        <httpclient.version>4.5.2</httpclient.version>
        <reflections.version>0.9.10</reflections.version>
        <snakeyaml.version>1.21</snakeyaml.version>
        <commons-io.version>2.5</commons-io.version>
        <commons-validator.version>1.4.1</commons-validator.version>
        <json-path.version>2.2.0</json-path.version>
        <wiremock.version>2.8.0</wiremock.version>
        <guava.version>23.6-jre</guava.version>
    </properties>
</project><|MERGE_RESOLUTION|>--- conflicted
+++ resolved
@@ -29,11 +29,7 @@
 
     <groupId>io.gravitee.gateway</groupId>
     <artifactId>gravitee-gateway</artifactId>
-<<<<<<< HEAD
     <version>1.19.0-SNAPSHOT</version>
-=======
-    <version>1.18.2-SNAPSHOT</version>
->>>>>>> 9c046e23
     <packaging>pom</packaging>
     <name>Gravitee.io APIM - Gateway</name>
 
@@ -169,7 +165,7 @@
         <gravitee-definition.version>1.12.0</gravitee-definition.version>
         <gravitee-common.version>1.12.0</gravitee-common.version>
         <gravitee-expression-language.version>1.0.0</gravitee-expression-language.version>
-        <gravitee-repository.version>1.18.1-SNAPSHOT</gravitee-repository.version>
+        <gravitee-repository.version>1.19.0-SNAPSHOT</gravitee-repository.version>
         <gravitee-plugin-core.version>1.4.0</gravitee-plugin-core.version>
         <gravitee-plugin-policy.version>1.4.0</gravitee-plugin-policy.version>
         <gravitee-plugin-resource.version>1.4.0</gravitee-plugin-resource.version>
