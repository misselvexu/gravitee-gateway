<?xml version="1.0" encoding="UTF-8"?>
<!--

    Copyright (C) 2015 The Gravitee team (http://gravitee.io)

    Licensed under the Apache License, Version 2.0 (the "License");
    you may not use this file except in compliance with the License.
    You may obtain a copy of the License at

            http://www.apache.org/licenses/LICENSE-2.0

    Unless required by applicable law or agreed to in writing, software
    distributed under the License is distributed on an "AS IS" BASIS,
    WITHOUT WARRANTIES OR CONDITIONS OF ANY KIND, either express or implied.
    See the License for the specific language governing permissions and
    limitations under the License.

-->
<project xmlns="http://maven.apache.org/POM/4.0.0"
         xmlns:xsi="http://www.w3.org/2001/XMLSchema-instance"
         xsi:schemaLocation="http://maven.apache.org/POM/4.0.0 http://maven.apache.org/xsd/maven-4.0.0.xsd">
    <modelVersion>4.0.0</modelVersion>

    <parent>
        <groupId>io.gravitee</groupId>
        <artifactId>gravitee-parent</artifactId>
        <version>19</version>
    </parent>

    <groupId>io.gravitee.gateway</groupId>
    <artifactId>gravitee-gateway</artifactId>
<<<<<<< HEAD
    <version>3.3.1-SNAPSHOT</version>
=======
    <version>3.2.2</version>
>>>>>>> 1480527f
    <packaging>pom</packaging>
    <name>Gravitee.io APIM - Gateway</name>

    <modules>
        <module>gravitee-gateway-env</module>
        <module>gravitee-gateway-buffer</module>
        <module>gravitee-gateway-reactor</module>
        <module>gravitee-gateway-reporting</module>
        <module>gravitee-gateway-repository</module>
        <module>gravitee-gateway-policy</module>
        <module>gravitee-gateway-resource</module>
        <module>gravitee-gateway-core</module>
        <module>gravitee-gateway-dictionary</module>
        <module>gravitee-gateway-http</module>
        <module>gravitee-gateway-standalone</module>
        <module>gravitee-gateway-handlers</module>
        <module>gravitee-gateway-services</module>
        <module>gravitee-gateway-security</module>
    </modules>

    <dependencyManagement>
        <dependencies>
            <!-- Gravitee.io -->
            <dependency>
                <groupId>io.gravitee.node</groupId>
                <artifactId>gravitee-node-container</artifactId>
                <version>${gravitee-node.version}</version>
            </dependency>

            <dependency>
                <groupId>io.gravitee.node</groupId>
                <artifactId>gravitee-node-api</artifactId>
                <version>${gravitee-node.version}</version>
            </dependency>

            <dependency>
                <groupId>io.gravitee.node</groupId>
                <artifactId>gravitee-node-vertx</artifactId>
                <version>${gravitee-node.version}</version>
            </dependency>

            <dependency>
                <groupId>io.gravitee.repository</groupId>
                <artifactId>gravitee-repository</artifactId>
                <version>${gravitee-repository.version}</version>
            </dependency>

            <dependency>
                <groupId>io.gravitee.common</groupId>
                <artifactId>gravitee-common</artifactId>
                <version>${gravitee-common.version}</version>
            </dependency>

            <dependency>
                <groupId>io.gravitee.definition</groupId>
                <artifactId>gravitee-definition-jackson</artifactId>
                <version>${gravitee-definition.version}</version>
            </dependency>

            <dependency>
                <groupId>io.gravitee.definition</groupId>
                <artifactId>gravitee-definition-model</artifactId>
                <version>${gravitee-definition.version}</version>
            </dependency>

            <dependency>
                <groupId>io.gravitee.gateway</groupId>
                <artifactId>gravitee-gateway-api</artifactId>
                <version>${gravitee-gateway-api.version}</version>
            </dependency>

            <dependency>
                <groupId>io.gravitee.policy</groupId>
                <artifactId>gravitee-policy-api</artifactId>
                <version>${gravitee-policy-api.version}</version>
            </dependency>

            <dependency>
                <groupId>io.gravitee.reporter</groupId>
                <artifactId>gravitee-reporter-api</artifactId>
                <version>${gravitee-reporter-api.version}</version>
            </dependency>

            <dependency>
                <groupId>io.gravitee.plugin</groupId>
                <artifactId>gravitee-plugin-core</artifactId>
                <version>${gravitee-plugin-core.version}</version>
            </dependency>

            <dependency>
                <groupId>io.gravitee.plugin</groupId>
                <artifactId>gravitee-plugin-policy</artifactId>
                <version>${gravitee-plugin-policy.version}</version>
            </dependency>

            <dependency>
                <groupId>io.gravitee.plugin</groupId>
                <artifactId>gravitee-plugin-resource</artifactId>
                <version>${gravitee-plugin-resource.version}</version>
            </dependency>

            <dependency>
                <groupId>io.gravitee.plugin</groupId>
                <artifactId>gravitee-plugin-alert</artifactId>
                <version>${gravitee-plugin-alert.version}</version>
            </dependency>

            <dependency>
                <groupId>io.gravitee.plugin</groupId>
                <artifactId>gravitee-plugin-service-discovery</artifactId>
                <version>${gravitee-plugin-service-discovery.version}</version>
            </dependency>

            <dependency>
                <groupId>io.gravitee.alert</groupId>
                <artifactId>gravitee-alert-api</artifactId>
                <version>${gravitee-alert-api.version}</version>
            </dependency>

            <dependency>
                <groupId>io.gravitee.discovery</groupId>
                <artifactId>gravitee-service-discovery-api</artifactId>
                <version>${gravitee-service-discovery-api.version}</version>
            </dependency>

            <dependency>
                <groupId>io.gravitee.el</groupId>
                <artifactId>gravitee-expression-language</artifactId>
                <version>${gravitee-expression-language.version}</version>
            </dependency>

            <dependency>
                <groupId>io.gravitee.resource</groupId>
                <artifactId>gravitee-resource-oauth2-provider-api</artifactId>
                <version>${gravitee-resource-oauth2-provider-api.version}</version>
            </dependency>

            <!-- The following dependencies are necessary to make sure the good version is resolved (else they can still be overridden by dependency management of transitive dependencies) -->
            <dependency>
                <groupId>org.yaml</groupId>
                <artifactId>snakeyaml</artifactId>
                <version>${snakeyaml.version}</version>
            </dependency>
            <dependency>
                <groupId>com.google.guava</groupId>
                <artifactId>guava</artifactId>
                <version>${guava.version}</version>
            </dependency>
            <dependency>
                <groupId>org.apache.httpcomponents</groupId>
                <artifactId>httpclient</artifactId>
                <version>${httpclient.version}</version>
            </dependency>

            <!-- Spring -->
            <dependency>
                <groupId>org.springframework.integration</groupId>
                <artifactId>spring-integration-xml</artifactId>
                <version>${spring-integration.version}</version>
            </dependency>

            <!-- Force upgrade of netty -->
            <dependency>
                <groupId>io.netty</groupId>
                <artifactId>netty-bom</artifactId>
                <version>${netty.version}</version>
                <type>pom</type>
                <scope>import</scope>
            </dependency>
        </dependencies>
    </dependencyManagement>

    <dependencies>
        <!-- Logging -->
        <dependency>
            <groupId>org.slf4j</groupId>
            <artifactId>slf4j-api</artifactId>
        </dependency>
        <dependency>
            <groupId>ch.qos.logback</groupId>
            <artifactId>logback-classic</artifactId>
        </dependency>
        <dependency>
            <groupId>ch.qos.logback</groupId>
            <artifactId>logback-core</artifactId>
        </dependency>

        <!-- Unit Tests -->
        <dependency>
            <groupId>junit</groupId>
            <artifactId>junit</artifactId>
            <scope>test</scope>
        </dependency>
        <dependency>
            <groupId>org.mockito</groupId>
            <artifactId>mockito-core</artifactId>
            <scope>test</scope>
        </dependency>
        <dependency>
            <groupId>org.powermock</groupId>
            <artifactId>powermock-module-junit4</artifactId>
            <version>2.0.0</version>
            <scope>test</scope>
        </dependency>
    </dependencies>

    <properties>
        <gravitee-node.version>1.6.6</gravitee-node.version>
        <gravitee-definition.version>1.23.3</gravitee-definition.version>
        <gravitee-common.version>1.18.0</gravitee-common.version>
        <gravitee-expression-language.version>1.4.2</gravitee-expression-language.version>
        <gravitee-repository.version>3.2.1</gravitee-repository.version>
        <gravitee-plugin-resource.version>1.13.0</gravitee-plugin-resource.version>
        <gravitee-plugin-core.version>1.13.0</gravitee-plugin-core.version>
        <gravitee-plugin-policy.version>1.13.0</gravitee-plugin-policy.version>
        <gravitee-plugin-alert.version>1.13.0</gravitee-plugin-alert.version>
        <gravitee-plugin-service-discovery.version>1.13.0</gravitee-plugin-service-discovery.version>
        <gravitee-gateway-api.version>1.21.1</gravitee-gateway-api.version>
        <gravitee-policy-api.version>1.9.0</gravitee-policy-api.version>
        <gravitee-alert-api.version>1.5.0</gravitee-alert-api.version>
        <gravitee-reporter-api.version>1.18.0</gravitee-reporter-api.version>
        <gravitee-service-discovery-api.version>1.1.1</gravitee-service-discovery-api.version>
        <gravitee-resource-oauth2-provider-api.version>1.3.0</gravitee-resource-oauth2-provider-api.version>
        <httpclient.version>4.5.12</httpclient.version>
        <reflections.version>0.9.12</reflections.version>
        <snakeyaml.version>1.26</snakeyaml.version>
        <commons-io.version>2.5</commons-io.version>
        <commons-validator.version>1.4.1</commons-validator.version>
        <json-path.version>2.4.0</json-path.version>
        <wiremock.version>2.26.3</wiremock.version>
        <guava.version>29.0-jre</guava.version>
        <powermock.version>2.0.0</powermock.version>
        <nimbus-jwt.version>8.19</nimbus-jwt.version>
        <spring-integration.version>5.2.5.RELEASE</spring-integration.version>
        <protobuf-java.version>3.12.2</protobuf-java.version>
    </properties>

    <build>
        <plugins>
            <plugin>
                <groupId>org.apache.maven.plugins</groupId>
                <artifactId>maven-surefire-plugin</artifactId>
                <version>2.22.2</version>
                <configuration>
                    <excludes>
                        <exclude>io/gravitee/gateway/standalone/**/*.java</exclude>
                    </excludes>
                </configuration>
            </plugin>
        </plugins>
        <pluginManagement>
            <plugins>
                <!-- allow snapshot only for vertx until the final release -->
                <plugin>
                    <groupId>org.apache.maven.plugins</groupId>
                    <artifactId>maven-enforcer-plugin</artifactId>
                    <version>1.4.1</version>
                    <configuration>
                        <rules>
                            <requireReleaseDeps>
                                <message>No Snapshots Allowed!</message>
                                <excludes>
                                    <exclude>io.vertx:*</exclude>
                                </excludes>
                            </requireReleaseDeps>
                            <requireReleaseVersion>
                                <message>No Snapshots Allowed!</message>
                            </requireReleaseVersion>
                        </rules>
                    </configuration>
                </plugin>
            </plugins>
        </pluginManagement>
    </build>
    <profiles>
        <profile>
            <id>allow-snapshots-for-swagger3</id>
            <activation><activeByDefault>true</activeByDefault></activation>
            <repositories>
                <repository>
                    <id>snapshots-repo</id>
                    <url>https://oss.sonatype.org/content/repositories/snapshots</url>
                    <releases><enabled>false</enabled></releases>
                    <snapshots><enabled>true</enabled></snapshots>
                </repository>
            </repositories>
        </profile>
    </profiles>
</project><|MERGE_RESOLUTION|>--- conflicted
+++ resolved
@@ -29,11 +29,7 @@
 
     <groupId>io.gravitee.gateway</groupId>
     <artifactId>gravitee-gateway</artifactId>
-<<<<<<< HEAD
     <version>3.3.1-SNAPSHOT</version>
-=======
-    <version>3.2.2</version>
->>>>>>> 1480527f
     <packaging>pom</packaging>
     <name>Gravitee.io APIM - Gateway</name>
 
