<?xml version="1.0" encoding="UTF-8"?>
<!--

    Copyright (C) 2015 The Gravitee team (http://gravitee.io)

    Licensed under the Apache License, Version 2.0 (the "License");
    you may not use this file except in compliance with the License.
    You may obtain a copy of the License at

            http://www.apache.org/licenses/LICENSE-2.0

    Unless required by applicable law or agreed to in writing, software
    distributed under the License is distributed on an "AS IS" BASIS,
    WITHOUT WARRANTIES OR CONDITIONS OF ANY KIND, either express or implied.
    See the License for the specific language governing permissions and
    limitations under the License.

-->
<project xmlns="http://maven.apache.org/POM/4.0.0"
         xmlns:xsi="http://www.w3.org/2001/XMLSchema-instance"
         xsi:schemaLocation="http://maven.apache.org/POM/4.0.0 http://maven.apache.org/xsd/maven-4.0.0.xsd">
    <modelVersion>4.0.0</modelVersion>

    <parent>
        <groupId>io.gravitee</groupId>
        <artifactId>gravitee-parent</artifactId>
        <version>19</version>
    </parent>

    <groupId>io.gravitee.gateway</groupId>
    <artifactId>gravitee-gateway</artifactId>
<<<<<<< HEAD
    <version>3.6.0-SNAPSHOT</version>
=======
    <version>3.5.3</version>
>>>>>>> 2fc5eb74
    <packaging>pom</packaging>
    <name>Gravitee.io APIM - Gateway</name>

    <modules>
        <module>gravitee-gateway-env</module>
        <module>gravitee-gateway-buffer</module>
        <module>gravitee-gateway-reactor</module>
        <module>gravitee-gateway-reporting</module>
        <module>gravitee-gateway-repository</module>
        <module>gravitee-gateway-policy</module>
        <module>gravitee-gateway-resource</module>
        <module>gravitee-gateway-core</module>
        <module>gravitee-gateway-dictionary</module>
        <module>gravitee-gateway-http</module>
        <module>gravitee-gateway-standalone</module>
        <module>gravitee-gateway-handlers</module>
        <module>gravitee-gateway-services</module>
        <module>gravitee-gateway-security</module>
    </modules>

    <dependencyManagement>
        <dependencies>
            <!-- Gravitee.io -->
            <dependency>
                <groupId>io.gravitee.node</groupId>
                <artifactId>gravitee-node-container</artifactId>
                <version>${gravitee-node.version}</version>
            </dependency>

            <dependency>
                <groupId>io.gravitee.node</groupId>
                <artifactId>gravitee-node-api</artifactId>
                <version>${gravitee-node.version}</version>
            </dependency>

            <dependency>
                <groupId>io.gravitee.node</groupId>
                <artifactId>gravitee-node-cluster</artifactId>
                <version>${gravitee-node.version}</version>
            </dependency>

            <dependency>
                <groupId>io.gravitee.node</groupId>
                <artifactId>gravitee-node-vertx</artifactId>
                <version>${gravitee-node.version}</version>
            </dependency>

            <dependency>
                <groupId>io.gravitee.repository</groupId>
                <artifactId>gravitee-repository</artifactId>
                <version>${gravitee-repository.version}</version>
            </dependency>

            <dependency>
                <groupId>io.gravitee.common</groupId>
                <artifactId>gravitee-common</artifactId>
                <version>${gravitee-common.version}</version>
            </dependency>

            <dependency>
                <groupId>io.gravitee.definition</groupId>
                <artifactId>gravitee-definition-jackson</artifactId>
                <version>${gravitee-definition.version}</version>
            </dependency>

            <dependency>
                <groupId>io.gravitee.definition</groupId>
                <artifactId>gravitee-definition-model</artifactId>
                <version>${gravitee-definition.version}</version>
            </dependency>

            <dependency>
                <groupId>io.gravitee.gateway</groupId>
                <artifactId>gravitee-gateway-api</artifactId>
                <version>${gravitee-gateway-api.version}</version>
            </dependency>

            <dependency>
                <groupId>io.gravitee.policy</groupId>
                <artifactId>gravitee-policy-api</artifactId>
                <version>${gravitee-policy-api.version}</version>
            </dependency>

            <dependency>
                <groupId>io.gravitee.reporter</groupId>
                <artifactId>gravitee-reporter-api</artifactId>
                <version>${gravitee-reporter-api.version}</version>
            </dependency>

            <dependency>
                <groupId>io.gravitee.plugin</groupId>
                <artifactId>gravitee-plugin-core</artifactId>
                <version>${gravitee-plugin-core.version}</version>
            </dependency>

            <dependency>
                <groupId>io.gravitee.plugin</groupId>
                <artifactId>gravitee-plugin-policy</artifactId>
                <version>${gravitee-plugin-policy.version}</version>
            </dependency>

            <dependency>
                <groupId>io.gravitee.plugin</groupId>
                <artifactId>gravitee-plugin-resource</artifactId>
                <version>${gravitee-plugin-resource.version}</version>
            </dependency>

            <dependency>
                <groupId>io.gravitee.plugin</groupId>
                <artifactId>gravitee-plugin-alert</artifactId>
                <version>${gravitee-plugin-alert.version}</version>
            </dependency>

            <dependency>
                <groupId>io.gravitee.plugin</groupId>
                <artifactId>gravitee-plugin-service-discovery</artifactId>
                <version>${gravitee-plugin-service-discovery.version}</version>
            </dependency>

            <dependency>
                <groupId>io.gravitee.alert</groupId>
                <artifactId>gravitee-alert-api</artifactId>
                <version>${gravitee-alert-api.version}</version>
            </dependency>

            <dependency>
                <groupId>io.gravitee.discovery</groupId>
                <artifactId>gravitee-service-discovery-api</artifactId>
                <version>${gravitee-service-discovery-api.version}</version>
            </dependency>

            <dependency>
                <groupId>io.gravitee.el</groupId>
                <artifactId>gravitee-expression-language</artifactId>
                <version>${gravitee-expression-language.version}</version>
            </dependency>

            <dependency>
                <groupId>io.gravitee.resource</groupId>
                <artifactId>gravitee-resource-oauth2-provider-api</artifactId>
                <version>${gravitee-resource-oauth2-provider-api.version}</version>
            </dependency>

            <!-- The following dependencies are necessary to make sure the good version is resolved (else they can still be overridden by dependency management of transitive dependencies) -->
            <dependency>
                <groupId>org.yaml</groupId>
                <artifactId>snakeyaml</artifactId>
                <version>${snakeyaml.version}</version>
            </dependency>
            <dependency>
                <groupId>com.google.guava</groupId>
                <artifactId>guava</artifactId>
                <version>${guava.version}</version>
            </dependency>
            <dependency>
                <groupId>org.apache.httpcomponents</groupId>
                <artifactId>httpclient</artifactId>
                <version>${httpclient.version}</version>
            </dependency>

            <!-- Spring -->
            <dependency>
                <groupId>org.springframework.integration</groupId>
                <artifactId>spring-integration-xml</artifactId>
                <version>${spring-integration.version}</version>
            </dependency>

            <!-- Force upgrade of netty -->
            <dependency>
                <groupId>io.netty</groupId>
                <artifactId>netty-bom</artifactId>
                <version>${netty.version}</version>
                <type>pom</type>
                <scope>import</scope>
            </dependency>
        </dependencies>
    </dependencyManagement>

    <dependencies>
        <!-- Logging -->
        <dependency>
            <groupId>org.slf4j</groupId>
            <artifactId>slf4j-api</artifactId>
        </dependency>
        <dependency>
            <groupId>ch.qos.logback</groupId>
            <artifactId>logback-classic</artifactId>
        </dependency>
        <dependency>
            <groupId>ch.qos.logback</groupId>
            <artifactId>logback-core</artifactId>
        </dependency>

        <!-- Unit Tests -->
        <dependency>
            <groupId>junit</groupId>
            <artifactId>junit</artifactId>
            <scope>test</scope>
        </dependency>
        <dependency>
            <groupId>org.mockito</groupId>
            <artifactId>mockito-core</artifactId>
            <scope>test</scope>
        </dependency>
        <dependency>
            <groupId>org.powermock</groupId>
            <artifactId>powermock-module-junit4</artifactId>
            <version>2.0.0</version>
            <scope>test</scope>
        </dependency>
    </dependencies>

    <properties>
        <gravitee-node.version>1.10.0</gravitee-node.version>
<<<<<<< HEAD
        <gravitee-definition.version>1.26.0-SNAPSHOT</gravitee-definition.version>
        <gravitee-common.version>1.19.0</gravitee-common.version>
        <gravitee-expression-language.version>1.4.2</gravitee-expression-language.version>
        <gravitee-repository.version>3.6.0-SNAPSHOT</gravitee-repository.version>
=======
        <gravitee-definition.version>1.25.0</gravitee-definition.version>
        <gravitee-common.version>1.19.1</gravitee-common.version>
        <gravitee-expression-language.version>1.4.2</gravitee-expression-language.version>
        <gravitee-repository.version>3.5.1</gravitee-repository.version>
>>>>>>> 2fc5eb74
        <gravitee-plugin-resource.version>1.16.0</gravitee-plugin-resource.version>
        <gravitee-plugin-core.version>1.16.0</gravitee-plugin-core.version>
        <gravitee-plugin-policy.version>1.16.0</gravitee-plugin-policy.version>
        <gravitee-plugin-alert.version>1.16.0</gravitee-plugin-alert.version>
        <gravitee-plugin-service-discovery.version>1.16.0</gravitee-plugin-service-discovery.version>
        <gravitee-gateway-api.version>1.24.0-SNAPSHOT</gravitee-gateway-api.version>
        <gravitee-policy-api.version>1.10.0</gravitee-policy-api.version>
        <gravitee-alert-api.version>1.6.0</gravitee-alert-api.version>
        <gravitee-reporter-api.version>1.19.0-SNAPSHOT</gravitee-reporter-api.version>
        <gravitee-service-discovery-api.version>1.1.1</gravitee-service-discovery-api.version>
        <gravitee-resource-oauth2-provider-api.version>1.3.0</gravitee-resource-oauth2-provider-api.version>
        <httpclient.version>4.5.12</httpclient.version>
        <reflections.version>0.9.12</reflections.version>
        <snakeyaml.version>1.26</snakeyaml.version>
        <commons-io.version>2.5</commons-io.version>
        <commons-validator.version>1.4.1</commons-validator.version>
        <json-path.version>2.4.0</json-path.version>
        <wiremock.version>2.26.3</wiremock.version>
        <guava.version>29.0-jre</guava.version>
        <powermock.version>2.0.0</powermock.version>
        <nimbus-jwt.version>8.19</nimbus-jwt.version>
        <spring-integration.version>5.2.5.RELEASE</spring-integration.version>
        <protobuf-java.version>3.12.2</protobuf-java.version>
        <hazelcast.version>3.12.9</hazelcast.version>
        <jmh.version>1.26</jmh.version>
    </properties>

    <build>
        <plugins>
            <plugin>
                <groupId>org.apache.maven.plugins</groupId>
                <artifactId>maven-surefire-plugin</artifactId>
                <version>2.22.2</version>
                <configuration>
                    <excludes>
                        <exclude>io/gravitee/gateway/standalone/**/*.java</exclude>
                    </excludes>
                </configuration>
            </plugin>
        </plugins>
        <pluginManagement>
            <plugins>
                <!-- allow snapshot only for vertx until the final release -->
                <plugin>
                    <groupId>org.apache.maven.plugins</groupId>
                    <artifactId>maven-enforcer-plugin</artifactId>
                    <version>1.4.1</version>
                    <configuration>
                        <rules>
                            <requireReleaseDeps>
                                <message>No Snapshots Allowed!</message>
                                <excludes>
                                    <exclude>io.vertx:*</exclude>
                                </excludes>
                            </requireReleaseDeps>
                            <requireReleaseVersion>
                                <message>No Snapshots Allowed!</message>
                            </requireReleaseVersion>
                        </rules>
                    </configuration>
                </plugin>
            </plugins>
        </pluginManagement>
    </build>
    <profiles>
        <profile>
            <id>allow-snapshots-for-swagger3</id>
            <activation><activeByDefault>true</activeByDefault></activation>
            <repositories>
                <repository>
                    <id>snapshots-repo</id>
                    <url>https://oss.sonatype.org/content/repositories/snapshots</url>
                    <releases><enabled>false</enabled></releases>
                    <snapshots><enabled>true</enabled></snapshots>
                </repository>
            </repositories>
        </profile>
    </profiles>
</project><|MERGE_RESOLUTION|>--- conflicted
+++ resolved
@@ -29,11 +29,7 @@
 
     <groupId>io.gravitee.gateway</groupId>
     <artifactId>gravitee-gateway</artifactId>
-<<<<<<< HEAD
     <version>3.6.0-SNAPSHOT</version>
-=======
-    <version>3.5.3</version>
->>>>>>> 2fc5eb74
     <packaging>pom</packaging>
     <name>Gravitee.io APIM - Gateway</name>
 
@@ -248,17 +244,10 @@
 
     <properties>
         <gravitee-node.version>1.10.0</gravitee-node.version>
-<<<<<<< HEAD
         <gravitee-definition.version>1.26.0-SNAPSHOT</gravitee-definition.version>
-        <gravitee-common.version>1.19.0</gravitee-common.version>
+        <gravitee-common.version>1.19.1</gravitee-common.version>
         <gravitee-expression-language.version>1.4.2</gravitee-expression-language.version>
         <gravitee-repository.version>3.6.0-SNAPSHOT</gravitee-repository.version>
-=======
-        <gravitee-definition.version>1.25.0</gravitee-definition.version>
-        <gravitee-common.version>1.19.1</gravitee-common.version>
-        <gravitee-expression-language.version>1.4.2</gravitee-expression-language.version>
-        <gravitee-repository.version>3.5.1</gravitee-repository.version>
->>>>>>> 2fc5eb74
         <gravitee-plugin-resource.version>1.16.0</gravitee-plugin-resource.version>
         <gravitee-plugin-core.version>1.16.0</gravitee-plugin-core.version>
         <gravitee-plugin-policy.version>1.16.0</gravitee-plugin-policy.version>
