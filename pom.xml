--- conflicted
+++ resolved
@@ -24,20 +24,12 @@
     <parent>
         <groupId>io.gravitee</groupId>
         <artifactId>gravitee-parent</artifactId>
-<<<<<<< HEAD
         <version>19</version>
-=======
-        <version>17.1</version>
->>>>>>> 5faa2210
     </parent>
 
     <groupId>io.gravitee.gateway</groupId>
     <artifactId>gravitee-gateway</artifactId>
-<<<<<<< HEAD
     <version>3.0.4-SNAPSHOT</version>
-=======
-    <version>1.30.13</version>
->>>>>>> 5faa2210
     <packaging>pom</packaging>
     <name>Gravitee.io APIM - Gateway</name>
 
@@ -251,19 +243,11 @@
 
     <properties>
         <gravitee-node.version>1.6.6</gravitee-node.version>
-<<<<<<< HEAD
         <gravitee-definition.version>1.22.0</gravitee-definition.version>
-        <gravitee-common.version>1.17.1</gravitee-common.version>
+        <gravitee-common.version>1.17.2</gravitee-common.version>
         <gravitee-expression-language.version>1.4.0</gravitee-expression-language.version>
-        <gravitee-repository.version>3.0.3</gravitee-repository.version>
+        <gravitee-repository.version>3.0.4-SNAPSHOT</gravitee-repository.version>
         <gravitee-plugin-resource.version>1.10.0</gravitee-plugin-resource.version>
-=======
-        <gravitee-definition.version>1.20.1</gravitee-definition.version>
-        <gravitee-common.version>1.17.2</gravitee-common.version>
-        <gravitee-expression-language.version>1.3.1</gravitee-expression-language.version>
-        <gravitee-plugin-resource.version>1.10.0</gravitee-plugin-resource.version>
-        <gravitee-repository.version>1.30.5</gravitee-repository.version>
->>>>>>> 5faa2210
         <gravitee-plugin-core.version>1.10.0</gravitee-plugin-core.version>
         <gravitee-plugin-policy.version>1.10.0</gravitee-plugin-policy.version>
         <gravitee-plugin-alert.version>1.10.0</gravitee-plugin-alert.version>
@@ -274,15 +258,8 @@
         <gravitee-reporter-api.version>1.17.1</gravitee-reporter-api.version>
         <gravitee-service-discovery-api.version>1.1.1</gravitee-service-discovery-api.version>
         <gravitee-resource-oauth2-provider-api.version>1.3.0</gravitee-resource-oauth2-provider-api.version>
-<<<<<<< HEAD
         <httpclient.version>4.5.12</httpclient.version>
         <reflections.version>0.9.12</reflections.version>
-=======
-        <jackson.version>2.10.3</jackson.version>
-        <jetty.version>9.2.24.v20180105</jetty.version>
-        <httpclient.version>4.5.7</httpclient.version>
-        <reflections.version>0.9.10</reflections.version>
->>>>>>> 5faa2210
         <snakeyaml.version>1.26</snakeyaml.version>
         <commons-io.version>2.5</commons-io.version>
         <commons-validator.version>1.4.1</commons-validator.version>
@@ -290,16 +267,8 @@
         <wiremock.version>2.21.0</wiremock.version>
         <guava.version>29.0-jre</guava.version>
         <powermock.version>2.0.0</powermock.version>
-<<<<<<< HEAD
         <nimbus-jwt.version>8.16</nimbus-jwt.version>
         <spring-integration.version>5.2.5.RELEASE</spring-integration.version>
-=======
-        <nimbus-jwt.version>8.12</nimbus-jwt.version>
-        <spring.version>5.2.5.RELEASE</spring.version>
-        <spring-integration.version>5.2.5.RELEASE</spring-integration.version>
-        <jackson.version>2.10.3</jackson.version>
-        <netty.version>4.1.49.Final</netty.version>
->>>>>>> 5faa2210
     </properties>
 
     <!-- allow snapshot only for vertx until the final release -->
