--- conflicted
+++ resolved
@@ -29,11 +29,7 @@
 
     <groupId>io.gravitee.gateway</groupId>
     <artifactId>gravitee-gateway</artifactId>
-<<<<<<< HEAD
     <version>1.30.1-SNAPSHOT</version>
-=======
-    <version>1.25.17-SNAPSHOT</version>
->>>>>>> db155848
     <packaging>pom</packaging>
     <name>Gravitee.io APIM - Gateway</name>
 
@@ -215,37 +211,20 @@
     </dependencies>
 
     <properties>
-<<<<<<< HEAD
         <gravitee-node.version>1.6.1-SNAPSHOT</gravitee-node.version>
         <gravitee-definition.version>1.20.0</gravitee-definition.version>
-        <gravitee-common.version>1.16.0</gravitee-common.version>
+        <gravitee-common.version>1.16.1-SNAPSHOT</gravitee-common.version>
         <gravitee-expression-language.version>1.3.0</gravitee-expression-language.version>
-        <gravitee-repository.version>1.30.0</gravitee-repository.version>
+        <gravitee-plugin-resource.version>1.10.0</gravitee-plugin-resource.version>
+        <gravitee-repository.version>1.30.1-SNAPSHOT</gravitee-repository.version>
         <gravitee-plugin-core.version>1.10.0</gravitee-plugin-core.version>
         <gravitee-plugin-policy.version>1.10.0</gravitee-plugin-policy.version>
-        <gravitee-plugin-resource.version>1.10.0</gravitee-plugin-resource.version>
         <gravitee-plugin-alert.version>1.10.0</gravitee-plugin-alert.version>
         <gravitee-plugin-service-discovery.version>1.10.0</gravitee-plugin-service-discovery.version>
+        <gravitee-gateway-api.version>1.20.0</gravitee-gateway-api.version>
         <gravitee-policy-api.version>1.6.0</gravitee-policy-api.version>
-        <gravitee-gateway-api.version>1.20.0</gravitee-gateway-api.version>
+        <gravitee-alert-api.version>1.2.0</gravitee-alert-api.version>
         <gravitee-reporter-api.version>1.17.0</gravitee-reporter-api.version>
-        <gravitee-alert-api.version>1.2.0</gravitee-alert-api.version>
-=======
-        <gravitee-node.version>1.4.5-SNAPSHOT</gravitee-node.version>
-        <gravitee-definition.version>1.18.1</gravitee-definition.version>
-        <gravitee-common.version>1.15.2</gravitee-common.version>
-        <gravitee-expression-language.version>1.3.0</gravitee-expression-language.version>
-        <gravitee-repository.version>1.25.4</gravitee-repository.version>
-        <gravitee-plugin-core.version>1.8.0</gravitee-plugin-core.version>
-        <gravitee-plugin-policy.version>1.8.0</gravitee-plugin-policy.version>
-        <gravitee-plugin-resource.version>1.8.0</gravitee-plugin-resource.version>
-        <gravitee-plugin-alert.version>1.8.0</gravitee-plugin-alert.version>
-        <gravitee-plugin-service-discovery.version>1.8.0</gravitee-plugin-service-discovery.version>
-        <gravitee-policy-api.version>1.5.0</gravitee-policy-api.version>
-        <gravitee-gateway-api.version>1.15.3</gravitee-gateway-api.version>
-        <gravitee-reporter-api.version>1.14.0</gravitee-reporter-api.version>
-        <gravitee-alert-api.version>1.1.0</gravitee-alert-api.version>
->>>>>>> db155848
         <gravitee-service-discovery-api.version>1.1.0</gravitee-service-discovery-api.version>
         <gravitee-resource-oauth2-provider-api.version>1.3.0</gravitee-resource-oauth2-provider-api.version>
         <jetty.version>9.2.24.v20180105</jetty.version>
