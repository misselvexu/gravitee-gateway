<?xml version="1.0" encoding="UTF-8"?>
<!--

    Copyright (C) 2015 The Gravitee team (http://gravitee.io)

    Licensed under the Apache License, Version 2.0 (the "License");
    you may not use this file except in compliance with the License.
    You may obtain a copy of the License at

            http://www.apache.org/licenses/LICENSE-2.0

    Unless required by applicable law or agreed to in writing, software
    distributed under the License is distributed on an "AS IS" BASIS,
    WITHOUT WARRANTIES OR CONDITIONS OF ANY KIND, either express or implied.
    See the License for the specific language governing permissions and
    limitations under the License.

-->
<project xmlns="http://maven.apache.org/POM/4.0.0"
         xmlns:xsi="http://www.w3.org/2001/XMLSchema-instance"
         xsi:schemaLocation="http://maven.apache.org/POM/4.0.0 http://maven.apache.org/xsd/maven-4.0.0.xsd">
    <modelVersion>4.0.0</modelVersion>

    <parent>
        <groupId>io.gravitee.gateway.services</groupId>
        <artifactId>gravitee-gateway-services</artifactId>
<<<<<<< HEAD
    <version>3.6.0-SNAPSHOT</version>
=======
    <version>3.5.4</version>
>>>>>>> 4ab8812e
    </parent>

    <artifactId>gravitee-gateway-services-heartbeat</artifactId>
    <name>Gravitee.io APIM - Gateway - Services - Heartbeat</name>

    <dependencies>
        <!-- Gravitee.io dependencies -->
        <dependency>
            <groupId>io.gravitee.node</groupId>
            <artifactId>gravitee-node-cluster</artifactId>
            <scope>provided</scope>
        </dependency>

        <dependency>
            <groupId>io.gravitee.common</groupId>
            <artifactId>gravitee-common</artifactId>
            <version>${gravitee-common.version}</version>
            <scope>provided</scope>
        </dependency>

        <dependency>
            <groupId>io.gravitee.gateway</groupId>
            <artifactId>gravitee-gateway-reporting</artifactId>
            <version>${project.version}</version>
            <scope>provided</scope>
        </dependency>

        <dependency>
            <groupId>io.gravitee.gateway</groupId>
            <artifactId>gravitee-gateway-env</artifactId>
            <version>${project.version}</version>
            <scope>provided</scope>
        </dependency>

        <dependency>
            <groupId>io.gravitee.repository</groupId>
            <artifactId>gravitee-repository</artifactId>
            <scope>provided</scope>
        </dependency>

        <!-- Hazelcast -->
        <dependency>
            <groupId>com.hazelcast</groupId>
            <artifactId>hazelcast</artifactId>
            <version>${hazelcast.version}</version>
            <scope>provided</scope>
        </dependency>

        <!-- Spring dependencies -->
        <dependency>
            <groupId>org.springframework</groupId>
            <artifactId>spring-core</artifactId>
            <version>${spring.version}</version>
            <scope>provided</scope>
        </dependency>
        <dependency>
            <groupId>org.springframework</groupId>
            <artifactId>spring-context</artifactId>
            <version>${spring.version}</version>
            <scope>provided</scope>
            <exclusions>
                <exclusion>
                    <groupId>commons-logging</groupId>
                    <artifactId>commons-logging</artifactId>
                </exclusion>
            </exclusions>
        </dependency>

        <!-- Jackson dependencies -->
        <dependency>
            <groupId>com.fasterxml.jackson.core</groupId>
            <artifactId>jackson-databind</artifactId>
            <version>${jackson.version}</version>
            <scope>provided</scope>
        </dependency>

        <!-- Vert.x -->
        <dependency>
            <groupId>io.vertx</groupId>
            <artifactId>vertx-web</artifactId>
            <scope>provided</scope>
        </dependency>
    </dependencies>

    <build>
        <resources>
            <resource>
                <directory>src/main/resources</directory>
                <filtering>true</filtering>
            </resource>
        </resources>
        <plugins>
            <plugin>
                <artifactId>maven-assembly-plugin</artifactId>
                <version>2.3</version>
                <configuration>
                    <appendAssemblyId>false</appendAssemblyId>
                    <descriptors>
                        <descriptor>src/main/assembly/plugin-assembly.xml</descriptor>
                    </descriptors>
                </configuration>
                <executions>
                    <execution>
                        <id>make-plugin-assembly</id>
                        <phase>package</phase>
                        <goals>
                            <goal>single</goal>
                        </goals>
                    </execution>
                </executions>
            </plugin>
        </plugins>
    </build>
</project><|MERGE_RESOLUTION|>--- conflicted
+++ resolved
@@ -24,11 +24,7 @@
     <parent>
         <groupId>io.gravitee.gateway.services</groupId>
         <artifactId>gravitee-gateway-services</artifactId>
-<<<<<<< HEAD
-    <version>3.6.0-SNAPSHOT</version>
-=======
-    <version>3.5.4</version>
->>>>>>> 4ab8812e
+        <version>3.6.0-SNAPSHOT</version>
     </parent>
 
     <artifactId>gravitee-gateway-services-heartbeat</artifactId>
