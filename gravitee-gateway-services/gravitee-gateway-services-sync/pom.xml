<?xml version="1.0" encoding="UTF-8"?>
<!--

    Copyright (C) 2015 The Gravitee team (http://gravitee.io)

    Licensed under the Apache License, Version 2.0 (the "License");
    you may not use this file except in compliance with the License.
    You may obtain a copy of the License at

            http://www.apache.org/licenses/LICENSE-2.0

    Unless required by applicable law or agreed to in writing, software
    distributed under the License is distributed on an "AS IS" BASIS,
    WITHOUT WARRANTIES OR CONDITIONS OF ANY KIND, either express or implied.
    See the License for the specific language governing permissions and
    limitations under the License.

-->
<project xmlns="http://maven.apache.org/POM/4.0.0"
         xmlns:xsi="http://www.w3.org/2001/XMLSchema-instance"
         xsi:schemaLocation="http://maven.apache.org/POM/4.0.0 http://maven.apache.org/xsd/maven-4.0.0.xsd">
    <modelVersion>4.0.0</modelVersion>

    <parent>
        <groupId>io.gravitee.gateway.services</groupId>
        <artifactId>gravitee-gateway-services</artifactId>
<<<<<<< HEAD
        <version>3.1.2-SNAPSHOT</version>
=======
        <version>3.0.6</version>
>>>>>>> 3c554ebc
    </parent>

    <artifactId>gravitee-gateway-services-sync</artifactId>
    <name>Gravitee.io APIM - Gateway - Services - Sync</name>

    <dependencies>
        <!-- Gravitee.io dependencies -->
        <dependency>
            <groupId>io.gravitee.common</groupId>
            <artifactId>gravitee-common</artifactId>
            <scope>provided</scope>
        </dependency>

        <dependency>
            <groupId>io.gravitee.repository</groupId>
            <artifactId>gravitee-repository</artifactId>
            <scope>provided</scope>
        </dependency>

        <dependency>
            <groupId>io.gravitee.gateway.handlers</groupId>
            <artifactId>gravitee-gateway-handlers-api</artifactId>
            <version>${project.version}</version>
            <scope>provided</scope>
        </dependency>

        <dependency>
            <groupId>io.gravitee.gateway</groupId>
            <artifactId>gravitee-gateway-dictionary</artifactId>
            <version>${project.version}</version>
            <scope>provided</scope>
        </dependency>

        <dependency>
            <groupId>io.gravitee.gateway</groupId>
            <artifactId>gravitee-gateway-env</artifactId>
            <version>${project.version}</version>
            <scope>provided</scope>
        </dependency>

        <dependency>
            <groupId>io.gravitee.gateway</groupId>
            <artifactId>gravitee-gateway-reactor</artifactId>
            <version>${project.version}</version>
            <scope>provided</scope>
        </dependency>

        <!-- Spring dependencies -->
        <dependency>
            <groupId>org.springframework</groupId>
            <artifactId>spring-core</artifactId>
            <version>${spring.version}</version>
            <scope>provided</scope>
        </dependency>
        <dependency>
            <groupId>org.springframework</groupId>
            <artifactId>spring-context</artifactId>
            <version>${spring.version}</version>
            <scope>provided</scope>
            <exclusions>
                <exclusion>
                    <groupId>commons-logging</groupId>
                    <artifactId>commons-logging</artifactId>
                </exclusion>
            </exclusions>
        </dependency>

        <!-- Vert.x -->
        <dependency>
            <groupId>io.vertx</groupId>
            <artifactId>vertx-web</artifactId>
            <scope>provided</scope>
        </dependency>

        <dependency>
            <groupId>com.fasterxml.jackson.core</groupId>
            <artifactId>jackson-core</artifactId>
            <version>${jackson.version}</version>
            <scope>provided</scope>
        </dependency>
    </dependencies>

    <build>
        <resources>
            <resource>
                <directory>src/main/resources</directory>
                <filtering>true</filtering>
            </resource>
        </resources>
        <plugins>
            <plugin>
                <artifactId>maven-assembly-plugin</artifactId>
                <version>2.3</version>
                <configuration>
                    <appendAssemblyId>false</appendAssemblyId>
                    <descriptors>
                        <descriptor>src/main/assembly/plugin-assembly.xml</descriptor>
                    </descriptors>
                </configuration>
                <executions>
                    <execution>
                        <id>make-plugin-assembly</id>
                        <phase>package</phase>
                        <goals>
                            <goal>single</goal>
                        </goals>
                    </execution>
                </executions>
            </plugin>
        </plugins>
    </build>
</project><|MERGE_RESOLUTION|>--- conflicted
+++ resolved
@@ -24,11 +24,7 @@
     <parent>
         <groupId>io.gravitee.gateway.services</groupId>
         <artifactId>gravitee-gateway-services</artifactId>
-<<<<<<< HEAD
-        <version>3.1.2-SNAPSHOT</version>
-=======
-        <version>3.0.6</version>
->>>>>>> 3c554ebc
+    <version>3.1.2-SNAPSHOT</version>
     </parent>
 
     <artifactId>gravitee-gateway-services-sync</artifactId>
