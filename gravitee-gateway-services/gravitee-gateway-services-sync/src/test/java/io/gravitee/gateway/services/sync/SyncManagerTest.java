/**
 * Copyright (C) 2015 The Gravitee team (http://gravitee.io)
 *
 * Licensed under the Apache License, Version 2.0 (the "License");
 * you may not use this file except in compliance with the License.
 * You may obtain a copy of the License at
 *
 *         http://www.apache.org/licenses/LICENSE-2.0
 *
 * Unless required by applicable law or agreed to in writing, software
 * distributed under the License is distributed on an "AS IS" BASIS,
 * WITHOUT WARRANTIES OR CONDITIONS OF ANY KIND, either express or implied.
 * See the License for the specific language governing permissions and
 * limitations under the License.
 */
package io.gravitee.gateway.services.sync;

import com.fasterxml.jackson.databind.ObjectMapper;
import io.gravitee.common.data.domain.Page;
import io.gravitee.gateway.handlers.api.definition.Api;
import io.gravitee.gateway.handlers.api.manager.ApiManager;
import io.gravitee.gateway.services.sync.builder.RepositoryApiBuilder;
import io.gravitee.node.api.cluster.ClusterManager;
import io.gravitee.repository.exceptions.TechnicalException;
import io.gravitee.repository.management.api.ApiRepository;
import io.gravitee.repository.management.api.DictionaryRepository;
import io.gravitee.repository.management.api.EventRepository;
import io.gravitee.repository.management.api.PlanRepository;
import io.gravitee.repository.management.api.search.ApiCriteria;
import io.gravitee.repository.management.api.search.ApiFieldExclusionFilter;
import io.gravitee.repository.management.api.search.EventCriteria;
import io.gravitee.repository.management.api.search.Pageable;
import io.gravitee.repository.management.model.Event;
import io.gravitee.repository.management.model.EventType;
import io.gravitee.repository.management.model.LifecycleState;
import org.junit.Before;
import org.junit.Test;
import org.junit.runner.RunWith;
import org.mockito.InjectMocks;
import org.mockito.Mock;
import org.mockito.junit.MockitoJUnitRunner;

import java.time.Duration;
import java.time.Instant;
import java.util.*;

import static java.util.Collections.emptyList;
import static java.util.Collections.singletonList;
import static org.mockito.ArgumentMatchers.any;
import static org.mockito.Mockito.*;

/**
 * @author David BRASSELY (david.brassely at graviteesource.com)
 * @author Titouan COMPIEGNE (titouan.compiegne at graviteesource.com)
 * @author GraviteeSource Team
 */
@RunWith(MockitoJUnitRunner.class)
public class SyncManagerTest {

    @InjectMocks
    private SyncManager syncManager = new SyncManager();

    @Mock
    private ClusterManager clusterManager;

    @Mock
    private ApiRepository apiRepository;

    @Mock
    private PlanRepository planRepository;

    @Mock
    private DictionaryRepository dictionaryRepository;

    @Mock
    private EventRepository eventRepository;

    @Mock
    private DictionaryRepository dictionaryRepository;

    @Mock
    private ApiManager apiManager;

    @Mock
    private ObjectMapper objectMapper;

    @Before
<<<<<<< HEAD
    public void setUp() {
        when(clusterManager.isMasterNode()).thenReturn(true);
    }

    @Test
    public void shouldNotSync_notMasterNode() throws TechnicalException {
        when(clusterManager.isMasterNode()).thenReturn(false);
        syncManager.setDistributed(true);

        syncManager.refresh();

        verify(apiRepository, never()).search(any(ApiCriteria.class), any(ApiFieldExclusionFilter.class));
    }

    @Test
    public void shouldSync_notMasterNode_notDistributed() throws TechnicalException {
        when(clusterManager.isMasterNode()).thenReturn(false);
        syncManager.setDistributed(false);

        when(apiRepository.search(null, new ApiFieldExclusionFilter.Builder().excludeDefinition().excludePicture().build())).thenReturn(emptyList());

        syncManager.refresh();

        verify(apiRepository, times(1)).search(eq(null), any(ApiFieldExclusionFilter.class));
=======
    public void setUp() throws Exception {
        when(gatewayConfiguration.shardingTags()).thenReturn(Optional.empty());
        when(dictionaryRepository.findAll()).thenReturn(Collections.emptySet());
>>>>>>> 4bd37743
    }

    @Test
    public void test_empty() throws TechnicalException {
        when(apiRepository.search(null, new ApiFieldExclusionFilter.Builder().excludeDefinition().excludePicture().build())).thenReturn(emptyList());

        syncManager.refresh();

        verify(apiManager, never()).register(any(Api.class));
        verify(apiManager, never()).unregister(any(String.class));
    }

    @Test
    public void test_newApi() throws Exception {
        io.gravitee.repository.management.model.Api api =
                new RepositoryApiBuilder().id("api-test").updatedAt(new Date()).definition("test").build();

        final io.gravitee.definition.model.Api mockApi = mockApi(api);

        final Event mockEvent = mockEvent(api, EventType.PUBLISH_API);
        when(eventRepository.search(
                any(EventCriteria.class),
                any(Pageable.class)
        )).thenReturn(new Page<>(singletonList(mockEvent), 0, 0, 1));

        when(apiRepository.search(null, new ApiFieldExclusionFilter.Builder().excludeDefinition().excludePicture().build())).thenReturn(singletonList(api));

        syncManager.refresh();

        verify(apiManager).register(new Api(mockApi));
        verify(apiManager, never()).unregister(any(String.class));
    }

    @Test
    public void test_twiceWithSameApi() throws Exception {
        io.gravitee.repository.management.model.Api api =
                new RepositoryApiBuilder().id("api-test").updatedAt(new Date()).definition("test").build();

        final io.gravitee.definition.model.Api mockApi = mockApi(api);
        final Event mockEvent = mockEvent(api, EventType.PUBLISH_API);

        when(eventRepository.search(
                any(EventCriteria.class),
                any(Pageable.class)
        )).thenReturn(new Page<>(singletonList(mockEvent), 0, 0, 1));

        when(apiRepository.search(null, new ApiFieldExclusionFilter.Builder().excludeDefinition().excludePicture().build())).thenReturn(singletonList(api));

        syncManager.refresh();

        final Api apiDefinition = new Api(mockApi);
        apiDefinition.setEnabled(api.getLifecycleState() == LifecycleState.STARTED);
        apiDefinition.setDeployedAt(api.getDeployedAt());

        syncManager.refresh();

        verify(apiManager).register(new Api(mockApi));
        verify(apiManager, never()).unregister(any(String.class));
    }

    @Test
    public void test_twiceWithTwoApis() throws Exception {
        io.gravitee.repository.management.model.Api api =
                new RepositoryApiBuilder().id("api-test").updatedAt(new Date()).definition("test").build();

        final io.gravitee.definition.model.Api mockApi = mockApi(api);

        final Event mockEvent = mockEvent(api, EventType.PUBLISH_API);

        when(eventRepository.search(
                any(EventCriteria.class),
                any(Pageable.class)
        )).thenReturn(new Page<>(singletonList(mockEvent), 0, 0, 1));

        when(apiRepository.search(null, new ApiFieldExclusionFilter.Builder().excludeDefinition().excludePicture().build())).thenReturn(singletonList(api));

        syncManager.refresh();

        io.gravitee.repository.management.model.Api api2 =
                new RepositoryApiBuilder().id("api-test-2").updatedAt(new Date()).definition("test2").build();

        final io.gravitee.definition.model.Api mockApi2 = mockApi(api2);
        final Event mockEvent2 = mockEvent(api2, EventType.PUBLISH_API);

        List<Event> events = new ArrayList<>();
        events.add(mockEvent2);

        when(eventRepository.search(
                any(EventCriteria.class)
        )).thenReturn(events);

        syncManager.refresh();

        verify(apiManager, times(2)).register(argThat(api1 -> api1.getId().equals(mockApi.getId()) || api2.getId().equals(mockApi2.getId())));
        verify(apiManager, never()).unregister(any(String.class));
    }

    @Test
    public void test_twiceWithTwoApis_apiToRemove() throws Exception {
        io.gravitee.repository.management.model.Api api =
                new RepositoryApiBuilder().id("api-test").updatedAt(new Date()).definition("test").build();

        final io.gravitee.definition.model.Api mockApi = mockApi(api);

        final Event mockEvent = mockEvent(api, EventType.PUBLISH_API);

        when(eventRepository.search(
                any(EventCriteria.class),
                any(Pageable.class)
        )).thenReturn(new Page<>(singletonList(mockEvent), 0, 0, 1));

        when(apiRepository.search(null, new ApiFieldExclusionFilter.Builder().excludeDefinition().excludePicture().build())).thenReturn(singletonList(api));

        syncManager.refresh();

        io.gravitee.repository.management.model.Api api2 =
                new RepositoryApiBuilder().id("api-test-2").updatedAt(new Date()).definition("test2").build();
        final io.gravitee.definition.model.Api mockApi2 = mockApi(api2);
        final Event mockEvent2 = mockEvent(api2, EventType.PUBLISH_API);

        when(eventRepository.search(
                any(EventCriteria.class)
        )).thenReturn(Collections.singletonList(mockEvent));

        syncManager.refresh();

        verify(apiManager, times(2)).register(argThat(api1 -> api1.getId().equals(mockApi.getId()) || api2.getId().equals(mockApi2.getId())));
        verify(apiManager, never()).unregister(api.getId());
        verify(apiManager, never()).unregister(api2.getId());
    }

    @Test
    public void test_twiceWithTwoApis_apiToUpdate() throws Exception {
        io.gravitee.repository.management.model.Api api =
                new RepositoryApiBuilder().id("api-test").updatedAt(new Date()).definition("test").build();

        Instant updateDateInst = api.getUpdatedAt().toInstant().plus(Duration.ofHours(1));
        io.gravitee.repository.management.model.Api api2 =
                new RepositoryApiBuilder().id("api-test").updatedAt(Date.from(updateDateInst)).definition("test2").build();

        final io.gravitee.definition.model.Api mockApi = mockApi(api);
        mockApi(api2);

        final Event mockEvent = mockEvent(api, EventType.PUBLISH_API);
        final Event mockEvent2 = mockEvent(api2, EventType.PUBLISH_API);

        List<Event> events = new ArrayList<>();
        events.add(mockEvent);
        events.add(mockEvent2);

        when(eventRepository.search(
                any(EventCriteria.class),
                any(Pageable.class)
        )).thenReturn(new Page<>(events, 0, 0, 1));

        when(apiRepository.search(null, new ApiFieldExclusionFilter.Builder().excludeDefinition().excludePicture().build())).thenReturn(singletonList(api));

        syncManager.refresh();

        when(eventRepository.search(
                any(EventCriteria.class)
        )).thenReturn(Collections.singletonList(mockEvent2));

        final Api apiDefinition = new Api(mockApi);
        apiDefinition.setEnabled(api.getLifecycleState() == LifecycleState.STARTED);
        apiDefinition.setDeployedAt(api.getDeployedAt());

        syncManager.refresh();

        // First time for creation, second to update the API
        verify(apiManager, times(2)).register(apiDefinition);
        verify(apiManager, never()).unregister(any(String.class));
    }

    @Test
    public void test_twiceWithTwoApis_api_noUpdate() throws Exception {
        io.gravitee.repository.management.model.Api api =
                new RepositoryApiBuilder().id("api-test").updatedAt(new Date()).definition("test").build();
        io.gravitee.repository.management.model.Api api2 =
                new RepositoryApiBuilder().id("api-test").updatedAt(api.getUpdatedAt()).definition("test").build();

        final io.gravitee.definition.model.Api mockApi = mockApi(api);

        final Event mockEvent = mockEvent(api, EventType.PUBLISH_API);

        final Event mockEvent2 = mockEvent(api2, EventType.PUBLISH_API);

        List<Event> events = new ArrayList<Event>();
        events.add(mockEvent);
        events.add(mockEvent2);

        when(eventRepository.search(
                any(EventCriteria.class),
                any(Pageable.class)
        )).thenReturn(new Page<>(events, 0, 0, 1));

        when(apiRepository.search(null, new ApiFieldExclusionFilter.Builder().excludeDefinition().excludePicture().build())).thenReturn(singletonList(api));

        syncManager.refresh();

        when(eventRepository.search(
                any(EventCriteria.class)
        )).thenReturn(Collections.singletonList(mockEvent2));

        syncManager.refresh();

        verify(apiManager, times(2)).register(new Api(mockApi));
        verify(apiManager, never()).unregister(any(String.class));
    }

    @Test
    public void test_not_deployApiWithoutEvent() throws Exception {
        io.gravitee.repository.management.model.Api api = new RepositoryApiBuilder().id("api-test").updatedAt(new Date()).definition("test").build();

        final io.gravitee.definition.model.Api mockApi = mockApi(api);

        when(eventRepository.search(
                any(EventCriteria.class),
                any(Pageable.class)
        )).thenReturn(new Page<>(Collections.emptyList(), 0, 0, 0));

        when(apiRepository.search(null, new ApiFieldExclusionFilter.Builder().excludeDefinition().excludePicture().build())).thenReturn(singletonList(api));

        syncManager.refresh();

        verify(apiManager, never()).register(new Api(mockApi));
        verify(apiManager, never()).unregister(any(String.class));
    }

    @Test
    public void test_deployOnlyOneApiWithTwoApisAndOneEvent() throws Exception {
        io.gravitee.repository.management.model.Api api = new RepositoryApiBuilder().id("api-test").updatedAt(new Date()).definition("test").build();
        io.gravitee.repository.management.model.Api api2 = new RepositoryApiBuilder().id("api-test-2").updatedAt(new Date()).definition("test2").build();

        final io.gravitee.definition.model.Api mockApi = mockApi(api);

        final List<io.gravitee.repository.management.model.Api> apis = new ArrayList<>();
        apis.add(api);
        apis.add(api2);

        final Event mockEvent = mockEvent(api, EventType.PUBLISH_API);
        when(eventRepository.search(
                any(EventCriteria.class),
                any(Pageable.class)
        )).thenReturn(
                new Page<>(Collections.emptyList(), 0, 0, 0),
                new Page<>(singletonList(mockEvent), 0, 0, 1));

        when(apiRepository.search(null, new ApiFieldExclusionFilter.Builder().excludeDefinition().excludePicture().build())).thenReturn(apis);

        syncManager.refresh();

        verify(apiManager).register(argThat(api1 -> api1.getId().equals(mockApi.getId())));
        verify(apiManager, never()).unregister(any(String.class));
    }

    @Test
    public void test_shouldUndeployIfLastEventIsUnpublishAPI() throws Exception {
        io.gravitee.repository.management.model.Api api = new RepositoryApiBuilder().id("api-test").updatedAt(new Date()).definition("test").build();

        final io.gravitee.definition.model.Api mockApi = mockApi(api);

        final Event mockEvent = mockEvent(api, EventType.PUBLISH_API);
        final Event mockEvent2 = mockEvent(api, EventType.UNPUBLISH_API);

        when(eventRepository.search(
                any(EventCriteria.class),
                any(Pageable.class)
        )).thenReturn(new Page<>(singletonList(mockEvent), 0, 0, 1), new Page<>(singletonList(mockEvent2), 0, 0, 1));

        when(apiRepository.search(null, new ApiFieldExclusionFilter.Builder().excludeDefinition().excludePicture().build())).thenReturn(singletonList(api));

        syncManager.refresh();

        when(eventRepository.search(
                any(EventCriteria.class)
        )).thenReturn(singletonList(mockEvent2));

        syncManager.refresh();

        verify(apiManager).register(new Api(mockApi));
        verify(apiManager).unregister(mockApi.getId());
    }


    @Test
    public void test_shouldUpdateIfLastEventIsStartAPI() throws Exception {
        io.gravitee.repository.management.model.Api api = new RepositoryApiBuilder()
                                                            .id("api-test")
                                                            .updatedAt(new Date())
                                                            .definition("test")
                                                            .lifecycleState(LifecycleState.STOPPED)
                                                            .build();

        Instant updateDateInst = api.getUpdatedAt().toInstant().plus(Duration.ofHours(1));
        io.gravitee.repository.management.model.Api api2 = new RepositoryApiBuilder()
                                                            .id("api-test")
                                                            .updatedAt(Date.from(updateDateInst))
                                                            .definition("test")
                                                            .lifecycleState(LifecycleState.STARTED)
                                                            .build();

        final io.gravitee.definition.model.Api mockApi = mockApi(api);
        mockApi(api2);
        final Event mockEvent = mockEvent(api, EventType.PUBLISH_API);
        final Event mockEvent2 = mockEvent(api2, EventType.START_API);

        List<Event> events = new ArrayList<Event>();
        events.add(mockEvent);
        events.add(mockEvent2);

        when(eventRepository.search(
                any(EventCriteria.class),
                any(Pageable.class)
        )).thenReturn(new Page<>(singletonList(mockEvent), 0, 0, 1));

        when(apiRepository.search(null, new ApiFieldExclusionFilter.Builder().excludeDefinition().excludePicture().build())).thenReturn(singletonList(api));

        syncManager.refresh();

        final Api apiDefinition = new Api(mockApi);
        apiDefinition.setEnabled(api.getLifecycleState() == LifecycleState.STARTED);
        apiDefinition.setDeployedAt(api.getDeployedAt());

        when(eventRepository.search(
                any(EventCriteria.class)
        )).thenReturn(singletonList(mockEvent2));

        syncManager.refresh();

        // First time for creation, second to update the API
        verify(apiManager, times(2)).register(new Api(mockApi));
        verify(apiManager, never()).unregister(any(String.class));
    }

    @Test
    public void test_shouldUpdateIfLastEventIsStopAPI() throws Exception {
        io.gravitee.repository.management.model.Api api = new RepositoryApiBuilder()
                                                            .id("api-test")
                                                            .updatedAt(new Date())
                                                            .definition("test")
                                                            .lifecycleState(LifecycleState.STARTED)
                                                            .build();

        Instant updateDateInst = api.getUpdatedAt().toInstant().plus(Duration.ofHours(1));
        io.gravitee.repository.management.model.Api api2 = new RepositoryApiBuilder()
                                                            .id("api-test")
                                                            .updatedAt(Date.from(updateDateInst))
                                                            .definition("test")
                                                            .lifecycleState(LifecycleState.STOPPED)
                                                            .build();

        final io.gravitee.definition.model.Api mockApi = mockApi(api);
        mockApi(api2);
        final Event mockEvent = mockEvent(api, EventType.PUBLISH_API);
        final Event mockEvent2 = mockEvent(api2, EventType.STOP_API);

        List<Event> events = new ArrayList<Event>();
        events.add(mockEvent);
        events.add(mockEvent2);

        when(eventRepository.search(
                any(EventCriteria.class),
                any(Pageable.class)
        )).thenReturn(new Page<>(singletonList(mockEvent), 0, 0, 1));

        when(apiRepository.search(null, new ApiFieldExclusionFilter.Builder().excludeDefinition().excludePicture().build())).thenReturn(singletonList(api));

        syncManager.refresh();

        when(eventRepository.search(
                any(EventCriteria.class)
        )).thenReturn(singletonList(mockEvent));

        final Api apiDefinition = new Api(mockApi);
        apiDefinition.setEnabled(api.getLifecycleState() == LifecycleState.STARTED);
        apiDefinition.setDeployedAt(api.getDeployedAt());

        syncManager.refresh();

        // First time for creation, second to update the API
        verify(apiManager, times(2)).register(new Api(mockApi));
        verify(apiManager, never()).unregister(any(String.class));
    }

    private io.gravitee.definition.model.Api mockApi(final io.gravitee.repository.management.model.Api api) throws Exception {
        return mockApi(api, new String[]{});
    }

    private io.gravitee.definition.model.Api mockApi(final io.gravitee.repository.management.model.Api api, final String[] tags) throws Exception {
        final io.gravitee.definition.model.Api mockApi = new io.gravitee.definition.model.Api();
        mockApi.setId(api.getId());
        mockApi.setTags(new HashSet<>(Arrays.asList(tags)));
        when(objectMapper.readValue(api.getDefinition(), io.gravitee.definition.model.Api.class)).thenReturn(mockApi);
        return mockApi;
    }

    private Event mockEvent(final io.gravitee.repository.management.model.Api api, EventType eventType) throws Exception {
        Map<String, String> properties = new HashMap<>();
        properties.put(Event.EventProperties.API_ID.getValue(), api.getId());

        Event event = new Event();
        event.setType(eventType);
        event.setCreatedAt(new Date());
        event.setProperties(properties);

        when(objectMapper.readValue(event.getPayload(), io.gravitee.repository.management.model.Api.class)).thenReturn(api);

        return event;
    }
}<|MERGE_RESOLUTION|>--- conflicted
+++ resolved
@@ -85,7 +85,6 @@
     private ObjectMapper objectMapper;
 
     @Before
-<<<<<<< HEAD
     public void setUp() {
         when(clusterManager.isMasterNode()).thenReturn(true);
     }
@@ -110,11 +109,6 @@
         syncManager.refresh();
 
         verify(apiRepository, times(1)).search(eq(null), any(ApiFieldExclusionFilter.class));
-=======
-    public void setUp() throws Exception {
-        when(gatewayConfiguration.shardingTags()).thenReturn(Optional.empty());
-        when(dictionaryRepository.findAll()).thenReturn(Collections.emptySet());
->>>>>>> 4bd37743
     }
 
     @Test
