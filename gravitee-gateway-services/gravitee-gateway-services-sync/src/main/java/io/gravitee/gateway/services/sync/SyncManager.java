--- conflicted
+++ resolved
@@ -103,16 +103,11 @@
 
         long nextLastRefreshAt = System.currentTimeMillis();
         boolean error = false;
-
-        boolean error = false;
         try {
             synchronizeApis(nextLastRefreshAt);
         } catch (Exception ex) {
             error = true;
-<<<<<<< HEAD
-=======
             lastErrorMessage = ex.getMessage();
->>>>>>> a290f9bd
             logger.error("An error occurs while synchronizing APIs", ex);
         }
 
@@ -120,16 +115,6 @@
             synchronizeDictionaries(nextLastRefreshAt);
         } catch (Exception ex) {
             error = true;
-<<<<<<< HEAD
-            logger.error("An error occurs while synchronizing dictionaries", ex);
-        }
-
-        // If there was no error during the sync process, let's continue it with the next period of time
-        if (! error) {
-            lastRefreshAt = nextLastRefreshAt;
-        }
-
-=======
             lastErrorMessage = ex.getMessage();
             logger.error("An error occurs while synchronizing dictionaries", ex);
         }
@@ -142,7 +127,6 @@
         }
 
         lastRefreshAt = nextLastRefreshAt;
->>>>>>> a290f9bd
         logger.debug("Synchronization #{} ended at {}", counter.get(), Instant.now().toString());
     }
 
