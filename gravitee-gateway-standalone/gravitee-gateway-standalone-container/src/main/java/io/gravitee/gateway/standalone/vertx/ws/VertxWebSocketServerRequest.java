/**
 * Copyright (C) 2015 The Gravitee team (http://gravitee.io)
 *
 * Licensed under the Apache License, Version 2.0 (the "License");
 * you may not use this file except in compliance with the License.
 * You may obtain a copy of the License at
 *
 *         http://www.apache.org/licenses/LICENSE-2.0
 *
 * Unless required by applicable law or agreed to in writing, software
 * distributed under the License is distributed on an "AS IS" BASIS,
 * WITHOUT WARRANTIES OR CONDITIONS OF ANY KIND, either express or implied.
 * See the License for the specific language governing permissions and
 * limitations under the License.
 */
package io.gravitee.gateway.standalone.vertx.ws;

import io.gravitee.common.http.IdGenerator;
import io.gravitee.gateway.api.Request;
import io.gravitee.gateway.api.ws.WebSocket;
import io.gravitee.gateway.standalone.vertx.VertxHttpServerRequest;
import io.vertx.core.http.HttpServerRequest;

/**
 * @author David BRASSELY (david.brassely at graviteesource.com)
 * @author GraviteeSource Team
 */
public class VertxWebSocketServerRequest extends VertxHttpServerRequest {

    private VertxWebSocket vertxWebSocket;

<<<<<<< HEAD
    public VertxWebSocketServerRequest(HttpServerRequest httpServerRequest) {
        super(httpServerRequest);
=======
    public VertxWebSocketServerRequest(HttpServerRequest httpServerRequest, IdGenerator idGenerator) {
        super(httpServerRequest, false, idGenerator);
>>>>>>> 5faa2210

        this.vertxWebSocket = new VertxWebSocket(httpServerRequest);
    }

    @Override
    public Request bodyHandler(io.gravitee.gateway.api.handler.Handler<io.gravitee.gateway.api.buffer.Buffer> bodyHandler) {
        return this;
    }

    @Override
    public Request endHandler(io.gravitee.gateway.api.handler.Handler<Void> endHandler) {
        return this;
    }

    @Override
    public WebSocket websocket() {
        return vertxWebSocket;
    }

    @Override
    public boolean isWebSocket() {
        return true;
    }
}<|MERGE_RESOLUTION|>--- conflicted
+++ resolved
@@ -29,14 +29,8 @@
 
     private VertxWebSocket vertxWebSocket;
 
-<<<<<<< HEAD
-    public VertxWebSocketServerRequest(HttpServerRequest httpServerRequest) {
-        super(httpServerRequest);
-=======
     public VertxWebSocketServerRequest(HttpServerRequest httpServerRequest, IdGenerator idGenerator) {
         super(httpServerRequest, false, idGenerator);
->>>>>>> 5faa2210
-
         this.vertxWebSocket = new VertxWebSocket(httpServerRequest);
     }
 
