--- conflicted
+++ resolved
@@ -31,32 +31,15 @@
     private final Reactor reactor;
     private boolean legacyDecodeUrlParams;
 
-<<<<<<< HEAD
-    public VertxReactorHandler(final Reactor reactor) {
-=======
-    VertxReactorHandler(final Reactor reactor, boolean legacyDecodeUrlParams) {
->>>>>>> be8689d0
+    public VertxReactorHandler(final Reactor reactor, boolean legacyDecodeUrlParams) {
         this.reactor = reactor;
         this.legacyDecodeUrlParams = legacyDecodeUrlParams;
     }
 
     @Override
     public void handle(HttpServerRequest httpServerRequest) {
-<<<<<<< HEAD
-        Request request = new VertxHttpServerRequest(httpServerRequest);
+        Request request = new VertxHttpServerRequest(httpServerRequest, legacyDecodeUrlParams);
         Response response = new VertxHttpServerResponse(httpServerRequest, request.metrics());
-=======
-        Request request;
-        Response response;
-
-        if (isWebSocket(httpServerRequest)) {
-            request = new VertxWebSocketServerRequest(httpServerRequest, legacyDecodeUrlParams);
-            response = new VertxWebSocketServerResponse(httpServerRequest, request);
-        } else {
-            request = new VertxHttpServerRequest(httpServerRequest, legacyDecodeUrlParams);
-            response = new VertxHttpServerResponse(httpServerRequest, request.metrics());
-        }
->>>>>>> be8689d0
 
         route(request, response);
     }
