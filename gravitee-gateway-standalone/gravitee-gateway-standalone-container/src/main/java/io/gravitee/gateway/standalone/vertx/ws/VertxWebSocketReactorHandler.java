--- conflicted
+++ resolved
@@ -32,17 +32,11 @@
  */
 public class VertxWebSocketReactorHandler extends VertxReactorHandler {
 
-<<<<<<< HEAD
-    public VertxWebSocketReactorHandler(final Reactor reactor) {
-        super(reactor);
-=======
     private final IdGenerator idGenerator;
 
-    public VertxWebSocketReactorHandler(final Reactor reactor, boolean legacyDecodeUrlParams,
-                                        IdGenerator idGenerator) {
-        super(reactor, legacyDecodeUrlParams, idGenerator);
+    public VertxWebSocketReactorHandler(final Reactor reactor, IdGenerator idGenerator) {
+        super(reactor, idGenerator);
         this.idGenerator = idGenerator;
->>>>>>> 5faa2210
     }
 
     @Override
