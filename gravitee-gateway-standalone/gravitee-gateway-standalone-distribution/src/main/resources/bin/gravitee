#!/bin/sh

DIRNAME=`dirname $0`
PROGNAME=`basename $0`

# OS specific support (must be 'true' or 'false').
cygwin=false;
darwin=false;
linux=false;
case "`uname`" in
    CYGWIN*)
        cygwin=true
        ;;

    Darwin*)
        darwin=true
        ;;

    Linux)
        linux=true
        ;;
esac

# Force IPv4 on Linux systems since IPv6 doesn't work correctly with jdk5 and lower
if [ "$linux" = "true" ]; then
   JAVA_OPTS="$JAVA_OPTS -Djava.net.preferIPv4Stack=true"
fi

# Searching for configuration 
GRAVITEE_OPTS=""
if [ -f "/etc/gravitee-gateway/gravitee.yml" ]
then
	GRAVITEE_OPTS="-Dgravitee.conf=/etc/gravitee-gateway/gravitee.yml"
fi

# Setup GRAVITEE_HOME
if [ "x$GRAVITEE_HOME" = "x" ]; then
    # get the full path (without any relative bits)
    GRAVITEE_HOME=`cd $DIRNAME/..; pwd -P`
fi


export GRAVITEE_HOME

# Move to the context home
cd $GRAVITEE_HOME

export JAVA_OPTS

# Setup the JVM
if [ "x$JAVA" = "x" ]; then
    if [ "x$JAVA_HOME" != "x" ]; then
    JAVA="$JAVA_HOME/bin/java"
    else
    JAVA="java"
    fi
fi

# Setup the classpath
runjar=`find $GRAVITEE_HOME -name "gravitee-gateway-standalone-bootstrap*.jar"`
if [ ! -f "$runjar" ]; then
    die "Missing required file: $runjar"
fi
GRAVITEE_BOOT_CLASSPATH="$runjar"

if [ "x$GIO_MIN_MEM" = "x" ]; then
    GIO_MIN_MEM=512m
fi
if [ "x$GIO_MAX_MEM" = "x" ]; then
    GIO_MAX_MEM=512m
fi

# min and max heap sizes should be set to the same value to avoid
# stop-the-world GC pauses during resize
JAVA_OPTS="$JAVA_OPTS -Xms${GIO_MIN_MEM}"
JAVA_OPTS="$JAVA_OPTS -Xmx${GIO_MAX_MEM}"

# set to headless, just in case
JAVA_OPTS="$JAVA_OPTS -Djava.awt.headless=true"

# Force the JVM to use IPv4 stack
if [ "x$GIO_USE_IPV4" != "x" ]; then
  JAVA_OPTS="$JAVA_OPTS -Djava.net.preferIPv4Stack=true"
fi

# Causes the JVM to dump its heap on OutOfMemory.
JAVA_OPTS="$JAVA_OPTS -XX:+HeapDumpOnOutOfMemoryError"
# The path to the heap dump location, note directory must exists and have enough
# space for a full heap dump.
#JAVA_OPTS="$JAVA_OPTS -XX:HeapDumpPath=$GRAVITEE_HOME/logs/heapdump.hprof"

# Disables explicit GC
JAVA_OPTS="$JAVA_OPTS -XX:+DisableExplicitGC"

# Ensure UTF-8 encoding by default (e.g. filenames)
JAVA_OPTS="$JAVA_OPTS -Dfile.encoding=UTF-8"

# Convert paths for Java on Windows.
if $cygwin; then
    GRAVITEE_BOOT_CLASSPATH=$(cygpath -w $GRAVITEE_BOOT_CLASSPATH)
    GRAVITEE_HOME=$(cygpath -w $GRAVITEE_HOME)
fi

# Display our environment
echo "========================================================================="
echo ""
echo "  Gravitee.IO Standalone Runtime Bootstrap Environment"
echo ""
echo "  GRAVITEE_HOME: $GRAVITEE_HOME"
echo ""
echo "  GRAVITEE_OPTS: $GRAVITEE_OPTS"
echo ""
echo "  JAVA: $JAVA"
echo ""
echo "  JAVA_OPTS: $JAVA_OPTS"
echo ""
echo "  CLASSPATH: $GRAVITEE_BOOT_CLASSPATH"
echo ""
echo "========================================================================="
echo ""

# Execute the JVM in the foreground
daemon=`echo $* | egrep -- '(^-d |-d$| -d |--daemon$|--daemon )'`
if [ -z "$daemon" ] ; then
	exec "$JAVA" $JAVA_OPTS \
<<<<<<< HEAD
=======
        -javaagent:$GRAVITEE_HOME/boot/jetty-alpn-agent-2.0.10.jar \
>>>>>>> 5faa2210
        -Dvertx.disableFileCaching=true \
        -Dvertx.disableFileCPResolving=true \
        -Dvertx.disableContextTiming=true \
        -Dvertx.logger-delegate-factory-class-name=io.vertx.core.logging.SLF4JLogDelegateFactory \
        -cp "$GRAVITEE_BOOT_CLASSPATH" \
        $GRAVITEE_OPTS \
        io.gravitee.gateway.standalone.boostrap.Bootstrap \
        "$@"
else
	while [ $# -gt 0 ]; do
		case "$1" in
    		-p=*)
      			pid_file="${1#*=}"
      			;;
  		esac
  		shift
	done

	if [ -z "$pid_file" ] ; then
		pid_file=/var/run/graviteeio-apim-gw.pid
	fi

	exec "$JAVA" $JAVA_OPTS \
<<<<<<< HEAD
=======
        -javaagent:$GRAVITEE_HOME/boot/jetty-alpn-agent-2.0.10.jar \
>>>>>>> 5faa2210
        -Dvertx.disableFileCaching=true \
        -Dvertx.disableFileCPResolving=true \
        -Dvertx.disableContextTiming=true \
        -Dvertx.logger-delegate-factory-class-name=io.vertx.core.logging.SLF4JLogDelegateFactory \
        -cp "$GRAVITEE_BOOT_CLASSPATH" \
        $GRAVITEE_OPTS \
        io.gravitee.gateway.standalone.boostrap.Bootstrap \
        "$@" <&- &

    retval=$?
    pid=$!

    [ $retval -eq 0 ] || exit $retval
    if ! ps -p $pid > /dev/null ; then
        exit 1
    fi

    echo $pid > $pid_file
    exit 0
fi

exit $?<|MERGE_RESOLUTION|>--- conflicted
+++ resolved
@@ -123,10 +123,6 @@
 daemon=`echo $* | egrep -- '(^-d |-d$| -d |--daemon$|--daemon )'`
 if [ -z "$daemon" ] ; then
 	exec "$JAVA" $JAVA_OPTS \
-<<<<<<< HEAD
-=======
-        -javaagent:$GRAVITEE_HOME/boot/jetty-alpn-agent-2.0.10.jar \
->>>>>>> 5faa2210
         -Dvertx.disableFileCaching=true \
         -Dvertx.disableFileCPResolving=true \
         -Dvertx.disableContextTiming=true \
@@ -150,10 +146,7 @@
 	fi
 
 	exec "$JAVA" $JAVA_OPTS \
-<<<<<<< HEAD
-=======
         -javaagent:$GRAVITEE_HOME/boot/jetty-alpn-agent-2.0.10.jar \
->>>>>>> 5faa2210
         -Dvertx.disableFileCaching=true \
         -Dvertx.disableFileCPResolving=true \
         -Dvertx.disableContextTiming=true \
