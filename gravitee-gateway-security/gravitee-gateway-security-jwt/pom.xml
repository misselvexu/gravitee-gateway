<?xml version="1.0" encoding="UTF-8"?>
<!--

    Copyright (C) 2015 The Gravitee team (http://gravitee.io)

    Licensed under the Apache License, Version 2.0 (the "License");
    you may not use this file except in compliance with the License.
    You may obtain a copy of the License at

            http://www.apache.org/licenses/LICENSE-2.0

    Unless required by applicable law or agreed to in writing, software
    distributed under the License is distributed on an "AS IS" BASIS,
    WITHOUT WARRANTIES OR CONDITIONS OF ANY KIND, either express or implied.
    See the License for the specific language governing permissions and
    limitations under the License.

-->
<project xmlns="http://maven.apache.org/POM/4.0.0"
         xmlns:xsi="http://www.w3.org/2001/XMLSchema-instance"
         xsi:schemaLocation="http://maven.apache.org/POM/4.0.0 http://maven.apache.org/xsd/maven-4.0.0.xsd">
    <modelVersion>4.0.0</modelVersion>

    <parent>
        <groupId>io.gravitee.gateway.security</groupId>
        <artifactId>gravitee-gateway-security</artifactId>
<<<<<<< HEAD
        <version>3.9.0-SNAPSHOT</version>
=======
        <version>3.8.1</version>
>>>>>>> 9f921a12
    </parent>

    <artifactId>gravitee-gateway-security-jwt</artifactId>
    <name>Gravitee.io APIM - Gateway - Security - JWT</name>

    <dependencies>
        <!-- Gravitee.io dependencies -->
        <dependency>
            <groupId>io.gravitee.gateway.security</groupId>
            <artifactId>gravitee-gateway-security-core</artifactId>
            <version>${project.version}</version>
        </dependency>

        <dependency>
            <groupId>io.gravitee.repository</groupId>
            <artifactId>gravitee-repository</artifactId>
            <version>${gravitee-repository.version}</version>
            <scope>provided</scope>
        </dependency>

        <dependency>
            <groupId>com.nimbusds</groupId>
            <artifactId>nimbus-jose-jwt</artifactId>
            <version>${nimbus-jwt.version}</version>
        </dependency>

        <dependency>
            <groupId>org.bouncycastle</groupId>
            <artifactId>bcpkix-jdk15on</artifactId>
            <version>1.68</version>
        </dependency>
    </dependencies>
</project><|MERGE_RESOLUTION|>--- conflicted
+++ resolved
@@ -24,11 +24,7 @@
     <parent>
         <groupId>io.gravitee.gateway.security</groupId>
         <artifactId>gravitee-gateway-security</artifactId>
-<<<<<<< HEAD
         <version>3.9.0-SNAPSHOT</version>
-=======
-        <version>3.8.1</version>
->>>>>>> 9f921a12
     </parent>
 
     <artifactId>gravitee-gateway-security-jwt</artifactId>
