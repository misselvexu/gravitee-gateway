<?xml version="1.0" encoding="UTF-8"?>
<!--

    Copyright (C) 2015 The Gravitee team (http://gravitee.io)

    Licensed under the Apache License, Version 2.0 (the "License");
    you may not use this file except in compliance with the License.
    You may obtain a copy of the License at

            http://www.apache.org/licenses/LICENSE-2.0

    Unless required by applicable law or agreed to in writing, software
    distributed under the License is distributed on an "AS IS" BASIS,
    WITHOUT WARRANTIES OR CONDITIONS OF ANY KIND, either express or implied.
    See the License for the specific language governing permissions and
    limitations under the License.

-->
<project xmlns="http://maven.apache.org/POM/4.0.0"
         xmlns:xsi="http://www.w3.org/2001/XMLSchema-instance"
         xsi:schemaLocation="http://maven.apache.org/POM/4.0.0 http://maven.apache.org/xsd/maven-4.0.0.xsd">
    <modelVersion>4.0.0</modelVersion>

    <parent>
        <groupId>io.gravitee.gateway.security</groupId>
        <artifactId>gravitee-gateway-security</artifactId>
<<<<<<< HEAD
    <version>3.6.0-SNAPSHOT</version>
=======
    <version>3.5.4</version>
>>>>>>> 4ab8812e
    </parent>

    <artifactId>gravitee-gateway-security-jwt</artifactId>
    <name>Gravitee.io APIM - Gateway - Security - JWT</name>

    <dependencies>
        <!-- Gravitee.io dependencies -->
        <dependency>
            <groupId>io.gravitee.gateway.security</groupId>
            <artifactId>gravitee-gateway-security-core</artifactId>
            <version>${project.version}</version>
        </dependency>

        <dependency>
            <groupId>io.gravitee.repository</groupId>
            <artifactId>gravitee-repository</artifactId>
            <version>${gravitee-repository.version}</version>
            <scope>provided</scope>
        </dependency>

        <dependency>
            <groupId>com.nimbusds</groupId>
            <artifactId>nimbus-jose-jwt</artifactId>
            <version>${nimbus-jwt.version}</version>
        </dependency>

        <dependency>
            <groupId>org.bouncycastle</groupId>
            <artifactId>bcpkix-jdk15on</artifactId>
            <version>1.61</version>
        </dependency>
    </dependencies>
</project><|MERGE_RESOLUTION|>--- conflicted
+++ resolved
@@ -24,11 +24,7 @@
     <parent>
         <groupId>io.gravitee.gateway.security</groupId>
         <artifactId>gravitee-gateway-security</artifactId>
-<<<<<<< HEAD
-    <version>3.6.0-SNAPSHOT</version>
-=======
-    <version>3.5.4</version>
->>>>>>> 4ab8812e
+        <version>3.6.0-SNAPSHOT</version>
     </parent>
 
     <artifactId>gravitee-gateway-security-jwt</artifactId>
